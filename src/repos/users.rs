--- conflicted
+++ resolved
@@ -51,44 +51,20 @@
             acl
         }
     }
-<<<<<<< HEAD
-
-    fn execute_query<T: Send + 'static, U: LoadQuery<PgConnection, T> + Send + 'static>(
-        &self,
-        query: U,
-    ) -> Result<T, RepoError> {
-        let conn = self.db_conn;
-
-        query.get_result::<T>(&*conn).map_err(|e| RepoError::from(e))
-    }
-=======
->>>>>>> cf9a4eff
 }
 
 impl<'a> UsersRepo for UsersRepoImpl<'a> {
     /// Find specific user by ID
-<<<<<<< HEAD
     fn find(&self, user_id_arg: UserId) -> Result<User, RepoError> {
-        self.execute_query(users.find(user_id_arg))
+        let query = users.find(user_id_arg);
+
+        query.get_result(&**self.db_conn).map_err(RepoError::from)
     }
 
     fn email_exists(&self, email_arg: String) -> Result<bool, RepoError> {
-        self.execute_query(select(exists(
-            users
-                .filter(email.eq(email_arg))
-        )))
-=======
-    fn find(&self, user_id_arg: UserId) -> Result<User, Error> {
-        let query = users.find(user_id_arg);
-
-        query.get_result(&**self.db_conn).map_err(Error::from)
-    }
-
-    fn email_exists(&self, email_arg: String) -> Result<bool, Error> {
         let query = select(exists(users.filter(email.eq(email_arg))));
 
-        query.get_result(&**self.db_conn).map_err(Error::from)
->>>>>>> cf9a4eff
+        query.get_result(&**self.db_conn).map_err(RepoError::from)
     }
 
     /// Find specific user by email
@@ -132,6 +108,6 @@
         let filter = users.filter(id.eq(user_id_arg)).filter(is_active.eq(true));
         let query = diesel::update(filter).set(is_active.eq(false));
 
-        query.get_result(&**self.db_conn).map_err(Error::from)
+        query.get_result(&**self.db_conn).map_err(RepoError::from)
     }
 }