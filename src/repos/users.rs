//! Users repo, presents CRUD operations with db for users
use std::convert::From;
use std::sync::Arc;

use diesel;
use diesel::prelude::*;
use diesel::select;
use diesel::dsl::exists;
use diesel::query_dsl::RunQueryDsl;
use diesel::query_dsl::LoadQuery;
use diesel::pg::PgConnection;

use models::{UpdateUser, User, NewUser, UserId};
use models::user::user::users::dsl::*;
use super::error::Error;
<<<<<<< HEAD
use super::types::{DbConnection, DbPool, RepoFuture};
use repos::acl::Acl;


/// Users repository, responsible for handling users
#[derive(Clone)]
pub struct UsersRepoImpl {
    // Todo - no need for Arc, since pool is itself an ARC-like structure
    pub db_pool: DbPool,
    pub cpu_pool: CpuPool,
    pub acl : Arc<Acl>
=======
use super::types::DbConnection;

/// Users repository, responsible for handling users
pub struct UsersRepoImpl<'a> {
    pub db_conn: &'a DbConnection
>>>>>>> d8c23995
}

pub trait UsersRepo {
    /// Find specific user by ID
    fn find(&self, user_id: UserId) -> Result<User, Error>;

    fn email_exists(&self, email_arg: String) -> Result<bool, Error>;

    /// Find specific user by email
    fn find_by_email(&self, email_arg: String) -> Result<User, Error>;

    /// Returns list of users, limited by `from` and `count` parameters
    fn list(&self, from: i32, count: i64) -> Result<Vec<User>, Error>;

    /// Creates new user
    fn create(&self, payload: NewUser) -> Result<User, Error>;

    /// Updates specific user
    fn update(&self, user_id: UserId, payload: UpdateUser) -> Result<User, Error>;

    /// Deactivates specific user
    fn deactivate(&self, user_id: UserId) -> Result<User, Error>;
}

<<<<<<< HEAD
impl UsersRepoImpl {
    pub fn new(db_pool: DbPool, cpu_pool: CpuPool, acl : Arc<Acl>) -> Self {
        Self {
            db_pool,
            cpu_pool,
            acl
        }
    }

    fn get_connection(&self) -> DbConnection {
        match self.db_pool.get() {
            Ok(connection) => connection,
            Err(e) => panic!("Error obtaining connection from pool: {}", e),
=======
impl<'a> UsersRepoImpl<'a> {
    pub fn new(db_conn: &'a DbConnection) -> Self {
        Self {
            db_conn
>>>>>>> d8c23995
        }
    }

    fn execute_query<T: Send + 'static, U: LoadQuery<PgConnection, T> + Send + 'static>(
        &self,
        query: U,
<<<<<<< HEAD
    ) -> RepoFuture<T> {
        let conn = match self.db_pool.get() {
            Ok(connection) => connection,
            Err(_) => {
                return Box::new(future::err(
                    Error::Connection("Cannot connect to users db".to_string()),
                ))
            }
        };

        Box::new(self.cpu_pool.spawn_fn(move || {
            query.get_result::<T>(&*conn).map_err(|e| Error::from(e))
        }))
=======
    ) -> Result<T, Error> {
        let conn = self.db_conn;

        query.get_result::<T>(&*conn).map_err(|e| Error::from(e))
>>>>>>> d8c23995
    }
}

impl<'a> UsersRepo for UsersRepoImpl<'a> {
    /// Find specific user by ID
    fn find(&self, user_id_arg: UserId) -> Result<User, Error> {
        self.execute_query(users.find(user_id_arg))
    }

    fn email_exists(&self, email_arg: String) -> Result<bool, Error> {
        self.execute_query(select(exists(
            users
                .filter(email.eq(email_arg))
        )))
    }

    /// Find specific user by email
    fn find_by_email(&self, email_arg: String) -> Result<User, Error> {
        let query = users
            .filter(email.eq(email_arg));

        query.first::<User>(&**self.db_conn).map_err(|e| Error::from(e))
    }

    /// Returns list of users, limited by `from` and `count` parameters
    fn list(&self, from: i32, count: i64) -> Result<Vec<User>, Error> {
        let query = users
            .filter(is_active.eq(true))
            .filter(id.gt(from))
            .order(id)
            .limit(count);

        query.get_results(&**self.db_conn).map_err(|e| Error::from(e))
    }

    /// Creates new user
    // TODO - set e-mail uniqueness in database
    fn create(&self, payload: NewUser) -> Result<User, Error> {
        let query_user = diesel::insert_into(users).values(&payload);
        query_user
            .get_result::<User>(&**self.db_conn)
            .map_err(Error::from)
    }

    /// Updates specific user
    fn update(&self, user_id_arg: UserId, payload: UpdateUser) -> Result<User, Error> {
        let filter = users.filter(id.eq(user_id_arg)).filter(is_active.eq(true));

        let query = diesel::update(filter).set(&payload);
        query.get_result::<User>(&**self.db_conn).map_err(|e| Error::from(e))
    }

    /// Deactivates specific user
    fn deactivate(&self, user_id_arg: UserId) -> Result<User, Error> {
        let filter = users.filter(id.eq(user_id_arg)).filter(is_active.eq(true));
        let query = diesel::update(filter).set(is_active.eq(false));
        self.execute_query(query)
    }
}<|MERGE_RESOLUTION|>--- conflicted
+++ resolved
@@ -13,25 +13,13 @@
 use models::{UpdateUser, User, NewUser, UserId};
 use models::user::user::users::dsl::*;
 use super::error::Error;
-<<<<<<< HEAD
-use super::types::{DbConnection, DbPool, RepoFuture};
+use super::types::DbConnection;
 use repos::acl::Acl;
-
-
-/// Users repository, responsible for handling users
-#[derive(Clone)]
-pub struct UsersRepoImpl {
-    // Todo - no need for Arc, since pool is itself an ARC-like structure
-    pub db_pool: DbPool,
-    pub cpu_pool: CpuPool,
-    pub acl : Arc<Acl>
-=======
-use super::types::DbConnection;
 
 /// Users repository, responsible for handling users
 pub struct UsersRepoImpl<'a> {
-    pub db_conn: &'a DbConnection
->>>>>>> d8c23995
+    pub db_conn: &'a DbConnection,
+    pub acl : Arc<Acl>
 }
 
 pub trait UsersRepo {
@@ -56,52 +44,21 @@
     fn deactivate(&self, user_id: UserId) -> Result<User, Error>;
 }
 
-<<<<<<< HEAD
-impl UsersRepoImpl {
-    pub fn new(db_pool: DbPool, cpu_pool: CpuPool, acl : Arc<Acl>) -> Self {
+impl<'a> UsersRepoImpl<'a> {
+    pub fn new(db_conn: &'a DbConnection, acl : Arc<Acl>) -> Self {
         Self {
-            db_pool,
-            cpu_pool,
+            db_conn,
             acl
-        }
-    }
-
-    fn get_connection(&self) -> DbConnection {
-        match self.db_pool.get() {
-            Ok(connection) => connection,
-            Err(e) => panic!("Error obtaining connection from pool: {}", e),
-=======
-impl<'a> UsersRepoImpl<'a> {
-    pub fn new(db_conn: &'a DbConnection) -> Self {
-        Self {
-            db_conn
->>>>>>> d8c23995
         }
     }
 
     fn execute_query<T: Send + 'static, U: LoadQuery<PgConnection, T> + Send + 'static>(
         &self,
         query: U,
-<<<<<<< HEAD
-    ) -> RepoFuture<T> {
-        let conn = match self.db_pool.get() {
-            Ok(connection) => connection,
-            Err(_) => {
-                return Box::new(future::err(
-                    Error::Connection("Cannot connect to users db".to_string()),
-                ))
-            }
-        };
-
-        Box::new(self.cpu_pool.spawn_fn(move || {
-            query.get_result::<T>(&*conn).map_err(|e| Error::from(e))
-        }))
-=======
     ) -> Result<T, Error> {
         let conn = self.db_conn;
 
         query.get_result::<T>(&*conn).map_err(|e| Error::from(e))
->>>>>>> d8c23995
     }
 }
 
