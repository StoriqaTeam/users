use std::sync::Arc;

use diesel;
use diesel::select;
use diesel::dsl::exists;
use diesel::prelude::*;
use diesel::query_dsl::RunQueryDsl;
use diesel::query_dsl::LoadQuery;
use diesel::pg::PgConnection;
use futures::future;
use futures_cpupool::CpuPool;

<<<<<<< HEAD
use common::{TheConnection, ThePool};
use payloads::user::{NewUser, UpdateUser};
use models::user::User;
=======
use models::user::{NewUser, UpdateUser};
use models::user::{User};
>>>>>>> 24952f42
use models::schema::users::dsl::*;
use super::error::Error;
use super::types::{RepoFuture, DbConnection, DbPool};

/// Users repository, responsible for handling users
pub struct UsersRepoImpl {
    // Todo - no need for Arc, since pool is itself an ARC-like structure
<<<<<<< HEAD
    pub r2d2_pool: Arc<ThePool>,
    pub cpu_pool: Arc<CpuPool>,
=======
    pub r2d2_pool: Arc<DbPool>,
    pub cpu_pool: Arc<CpuPool>
>>>>>>> 24952f42
}

pub trait UsersRepo {
    /// Find specific user by ID
    fn find(&self, user_id: i32) -> RepoFuture<User>;

    /// Checks if e-mail is already registered
    fn email_exists(&self, email_arg: String) -> RepoFuture<bool>;

    /// Returns list of users, limited by `from` and `count` parameters
    fn list(&self, from: i32, count: i64) -> RepoFuture<Vec<User>>;

    /// Creates new user
    fn create(&self, payload: NewUser) -> RepoFuture<User>;

    /// Updates specific user
    fn update(&self, user_id: i32, payload: UpdateUser) -> RepoFuture<User>;

    /// Deactivates specific user
    fn deactivate(&self, user_id: i32) -> RepoFuture<User>;
}

impl UsersRepoImpl {
    fn get_connection(&self) -> TheConnection {
        match self.r2d2_pool.get() {
            Ok(connection) => connection,
            Err(e) => panic!("Error obtaining connection from pool: {}", e),
        }
    }

    fn execute_query<T: Send + 'static, U: LoadQuery<PgConnection, T> + Send + 'static>(
        &self,
        query: U,
    ) -> RepoFuture<T> {
        let conn = match self.r2d2_pool.get() {
            Ok(connection) => connection,
            Err(_) => {
                return Box::new(future::err(
                    Error::Connection("Cannot connect to users db".to_string()),
                ))
            }
        };

        Box::new(self.cpu_pool.spawn_fn(move || {
            query.get_result::<T>(&*conn).map_err(|e| Error::from(e))
        }))
    }
}

impl UsersRepo for UsersRepoImpl {
    /// Find specific user by ID
    fn find(&self, user_id: i32) -> RepoFuture<User> {
        self.execute_query(users.find(user_id))
    }

    /// Checks if e-mail is already registered
    fn email_exists(&self, email_arg: String) -> RepoFuture<bool> {
        self.execute_query(select(exists(users.filter(email.eq(email_arg)))))
    }

    /// Returns list of users, limited by `from` and `count` parameters
    fn list(&self, from: i32, count: i64) -> RepoFuture<Vec<User>> {
        let conn = self.get_connection();
        let query = users
            .filter(is_active.eq(true))
            .filter(id.gt(from))
            .order(id)
            .limit(count);

        Box::new(self.cpu_pool.spawn_fn(move || {
            query.get_results(&*conn).map_err(|e| Error::from(e))
        }))
    }

    /// Creates new user
    // TODO - set e-mail uniqueness in database
    fn create(&self, payload: NewUser) -> RepoFuture<User> {
        let conn = self.get_connection();

        Box::new(self.cpu_pool.spawn_fn(move || {
            let query = diesel::insert_into(users).values(&payload);
            query.get_result(&*conn).map_err(|e| Error::from(e))
        }))
    }

    /// Updates specific user
    fn update(&self, user_id: i32, payload: UpdateUser) -> RepoFuture<User> {
        let conn = self.get_connection();
        let filter = users.filter(id.eq(user_id)).filter(is_active.eq(true));

        Box::new(self.cpu_pool.spawn_fn(move || {
            let query = diesel::update(filter).set(email.eq(payload.email));
            query.get_result::<User>(&*conn).map_err(|e| Error::from(e))
        }))
    }

    /// Deactivates specific user
    fn deactivate(&self, user_id: i32) -> RepoFuture<User> {
        let filter = users.filter(id.eq(user_id)).filter(is_active.eq(true));
        let query = diesel::update(filter).set(is_active.eq(false));
        self.execute_query(query)
    }
<<<<<<< HEAD
=======

    fn get_connection(&self) -> DbConnection {
        match self.r2d2_pool.get() {
            Ok(connection) => connection,
            Err(e) => panic!("Error obtaining connection from pool: {}", e)
        }
    }

    fn execute_query<T: Send + 'static, U: LoadQuery<PgConnection, T> + Send + 'static>(&self, query: U) -> RepoFuture<T> {
        let conn = match self.r2d2_pool.get() {
            Ok(connection) => connection,
            Err(_) => return Box::new(future::err(Error::Connection("Cannot connect to users db".to_string())))
        };

        Box::new(
            self.cpu_pool.spawn_fn(move || {
                query.get_result::<T>(&*conn).map_err(|e| Error::from(e))
            })
        )
    }
>>>>>>> 24952f42
}<|MERGE_RESOLUTION|>--- conflicted
+++ resolved
@@ -10,14 +10,8 @@
 use futures::future;
 use futures_cpupool::CpuPool;
 
-<<<<<<< HEAD
-use common::{TheConnection, ThePool};
-use payloads::user::{NewUser, UpdateUser};
-use models::user::User;
-=======
 use models::user::{NewUser, UpdateUser};
 use models::user::{User};
->>>>>>> 24952f42
 use models::schema::users::dsl::*;
 use super::error::Error;
 use super::types::{RepoFuture, DbConnection, DbPool};
@@ -25,13 +19,8 @@
 /// Users repository, responsible for handling users
 pub struct UsersRepoImpl {
     // Todo - no need for Arc, since pool is itself an ARC-like structure
-<<<<<<< HEAD
-    pub r2d2_pool: Arc<ThePool>,
-    pub cpu_pool: Arc<CpuPool>,
-=======
     pub r2d2_pool: Arc<DbPool>,
     pub cpu_pool: Arc<CpuPool>
->>>>>>> 24952f42
 }
 
 pub trait UsersRepo {
@@ -55,29 +44,24 @@
 }
 
 impl UsersRepoImpl {
-    fn get_connection(&self) -> TheConnection {
+    fn get_connection(&self) -> DbConnection {
         match self.r2d2_pool.get() {
             Ok(connection) => connection,
             Err(e) => panic!("Error obtaining connection from pool: {}", e),
         }
     }
 
-    fn execute_query<T: Send + 'static, U: LoadQuery<PgConnection, T> + Send + 'static>(
-        &self,
-        query: U,
-    ) -> RepoFuture<T> {
+fn execute_query<T: Send + 'static, U: LoadQuery<PgConnection, T> + Send + 'static>(&self, query: U) -> RepoFuture<T> {
         let conn = match self.r2d2_pool.get() {
             Ok(connection) => connection,
-            Err(_) => {
-                return Box::new(future::err(
-                    Error::Connection("Cannot connect to users db".to_string()),
-                ))
-            }
+            Err(_) => return Box::new(future::err(Error::Connection("Cannot connect to users db".to_string())))
         };
 
-        Box::new(self.cpu_pool.spawn_fn(move || {
-            query.get_result::<T>(&*conn).map_err(|e| Error::from(e))
-        }))
+        Box::new(
+            self.cpu_pool.spawn_fn(move || {
+                query.get_result::<T>(&*conn).map_err(|e| Error::from(e))
+            })
+        )
     }
 }
 
@@ -134,27 +118,5 @@
         let query = diesel::update(filter).set(is_active.eq(false));
         self.execute_query(query)
     }
-<<<<<<< HEAD
-=======
 
-    fn get_connection(&self) -> DbConnection {
-        match self.r2d2_pool.get() {
-            Ok(connection) => connection,
-            Err(e) => panic!("Error obtaining connection from pool: {}", e)
-        }
-    }
-
-    fn execute_query<T: Send + 'static, U: LoadQuery<PgConnection, T> + Send + 'static>(&self, query: U) -> RepoFuture<T> {
-        let conn = match self.r2d2_pool.get() {
-            Ok(connection) => connection,
-            Err(_) => return Box::new(future::err(Error::Connection("Cannot connect to users db".to_string())))
-        };
-
-        Box::new(
-            self.cpu_pool.spawn_fn(move || {
-                query.get_result::<T>(&*conn).map_err(|e| Error::from(e))
-            })
-        )
-    }
->>>>>>> 24952f42
 }