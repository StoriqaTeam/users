--- conflicted
+++ resolved
@@ -1,10 +1,7 @@
 //! Repos is a module responsible for interacting with postgres db
 
 pub mod users;
-<<<<<<< HEAD
 pub mod user_roles;
-=======
 pub mod identities;
->>>>>>> 0cee7233
 pub mod error;
 pub mod types;