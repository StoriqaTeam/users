use futures::future::Future;
use super::error::Error;
use diesel::pg::PgConnection;
use r2d2;
use r2d2_diesel::ConnectionManager;

<<<<<<< HEAD
/// Repos layer Future
pub type RepoFuture<T> = Box<Future<Item = T, Error = Error>>;
=======
pub type RepoFuture<T> = Box<Future<Item = T, Error = Error>>;
pub type DbPool = r2d2::Pool<ConnectionManager<PgConnection>>;
pub type DbConnection = r2d2::PooledConnection<ConnectionManager<PgConnection>>;
>>>>>>> 24952f42
<|MERGE_RESOLUTION|>--- conflicted
+++ resolved
@@ -4,11 +4,7 @@
 use r2d2;
 use r2d2_diesel::ConnectionManager;
 
-<<<<<<< HEAD
 /// Repos layer Future
 pub type RepoFuture<T> = Box<Future<Item = T, Error = Error>>;
-=======
-pub type RepoFuture<T> = Box<Future<Item = T, Error = Error>>;
 pub type DbPool = r2d2::Pool<ConnectionManager<PgConnection>>;
-pub type DbConnection = r2d2::PooledConnection<ConnectionManager<PgConnection>>;
->>>>>>> 24952f42
+pub type DbConnection = r2d2::PooledConnection<ConnectionManager<PgConnection>>;