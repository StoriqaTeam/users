use hyper;
use serde_json;

use failure::Error;

use services::error::ServiceError;

#[derive(Debug, Fail)]
pub enum ControllerError {
    #[fail(display = "Not found")]
    NotFound,
    #[fail(display = "Parse error")]
    Parse(String),
    #[fail(display = "Bad request")]
    BadRequest(Error),
    #[fail(display = "Unprocessable entity")]
    UnprocessableEntity(Error),
    #[fail(display = "Internal server error")]
    InternalServerError(Error),
}

impl From<serde_json::error::Error> for ControllerError {
<<<<<<< HEAD
    fn from(_: serde_json::error::Error) -> Self {
        ControllerError::UnprocessableEntity("Serialization error".to_string())
=======
    fn from(e: serde_json::error::Error) -> Self {
        ControllerError::UnprocessableEntity(e.into())
>>>>>>> d626babc
    }
}

impl From<ServiceError> for ControllerError {
    fn from(e: ServiceError) -> Self {
        match e {
            ServiceError::NotFound => ControllerError::NotFound,
<<<<<<< HEAD
            ServiceError::Rollback => ControllerError::BadRequest(ServiceError::Rollback),
            ServiceError::Validate(msg) => ControllerError::BadRequest(ServiceError::Validate(msg)),
            ServiceError::Unauthorized(msg) => ControllerError::BadRequest(ServiceError::Unauthorized(msg)),
            ServiceError::Parse(msg) => ControllerError::UnprocessableEntity(format!("Parse error: {}", msg)),
            ServiceError::Database(msg) => ControllerError::InternalServerError(ServiceError::Database(msg)),
            ServiceError::HttpClient(msg) => ControllerError::InternalServerError(ServiceError::HttpClient(msg)),
            ServiceError::EmailAlreadyExists(msg) => ControllerError::BadRequest(ServiceError::EmailAlreadyExists(msg)),
            ServiceError::IncorrectCredentials => ControllerError::BadRequest(ServiceError::IncorrectCredentials),
            ServiceError::Connection(msg) => ControllerError::InternalServerError(ServiceError::Connection(msg)),
            ServiceError::Transaction(msg) => ControllerError::InternalServerError(ServiceError::Transaction(msg)),
            ServiceError::Unknown(msg) => ControllerError::InternalServerError(ServiceError::Unknown(msg)),
=======
            ServiceError::Rollback => ControllerError::BadRequest(ServiceError::Rollback.into()),
            ServiceError::Validate(msg) => ControllerError::BadRequest(ServiceError::Validate(msg).into()),
            ServiceError::Parse(msg) => ControllerError::UnprocessableEntity(ServiceError::Parse(msg).into()),
            ServiceError::Database(msg) => ControllerError::InternalServerError(ServiceError::Database(msg).into()),
            ServiceError::HttpClient(msg) => ControllerError::InternalServerError(ServiceError::HttpClient(msg).into()),
            ServiceError::EmailAlreadyExists(msg) => ControllerError::BadRequest(ServiceError::EmailAlreadyExists(msg).into()),
            ServiceError::IncorrectCredentials => ControllerError::BadRequest(ServiceError::IncorrectCredentials.into()),
            ServiceError::Connection(msg) => ControllerError::InternalServerError(ServiceError::Connection(msg).into()),
            ServiceError::Transaction(msg) => ControllerError::InternalServerError(ServiceError::Transaction(msg).into()),
            ServiceError::Unknown(msg) => ControllerError::InternalServerError(ServiceError::Unknown(msg).into()),
>>>>>>> d626babc
        }
    }
}

impl ControllerError {
    /// Converts `Error` to HTTP Status Code
    pub fn code(&self) -> hyper::StatusCode {
        use super::error::ControllerError::*;
        use hyper::StatusCode;

        match self {
            &NotFound => StatusCode::NotFound,
            &Parse(_) => StatusCode::BadRequest,
            &BadRequest(_) => StatusCode::BadRequest,
            &UnprocessableEntity(_) => StatusCode::UnprocessableEntity,
            &InternalServerError(_) => StatusCode::InternalServerError,
        }
    }

    /// Converts `Error` to string
    pub fn message(&self) -> String {
        use super::error::ControllerError::*;

        match self {
            &NotFound => "Not found".to_string(),
            &Parse(_) => "Bad request".to_string(),
            &BadRequest(_) => "Bad request".to_string(),
            &UnprocessableEntity(_) => "Unprocessable entity".to_string(),
            &InternalServerError(_) => "Internal server error".to_string(),
        }
    }
}<|MERGE_RESOLUTION|>--- conflicted
+++ resolved
@@ -20,35 +20,19 @@
 }
 
 impl From<serde_json::error::Error> for ControllerError {
-<<<<<<< HEAD
-    fn from(_: serde_json::error::Error) -> Self {
-        ControllerError::UnprocessableEntity("Serialization error".to_string())
-=======
     fn from(e: serde_json::error::Error) -> Self {
         ControllerError::UnprocessableEntity(e.into())
->>>>>>> d626babc
     }
 }
 
 impl From<ServiceError> for ControllerError {
     fn from(e: ServiceError) -> Self {
+        
         match e {
             ServiceError::NotFound => ControllerError::NotFound,
-<<<<<<< HEAD
-            ServiceError::Rollback => ControllerError::BadRequest(ServiceError::Rollback),
-            ServiceError::Validate(msg) => ControllerError::BadRequest(ServiceError::Validate(msg)),
-            ServiceError::Unauthorized(msg) => ControllerError::BadRequest(ServiceError::Unauthorized(msg)),
-            ServiceError::Parse(msg) => ControllerError::UnprocessableEntity(format!("Parse error: {}", msg)),
-            ServiceError::Database(msg) => ControllerError::InternalServerError(ServiceError::Database(msg)),
-            ServiceError::HttpClient(msg) => ControllerError::InternalServerError(ServiceError::HttpClient(msg)),
-            ServiceError::EmailAlreadyExists(msg) => ControllerError::BadRequest(ServiceError::EmailAlreadyExists(msg)),
-            ServiceError::IncorrectCredentials => ControllerError::BadRequest(ServiceError::IncorrectCredentials),
-            ServiceError::Connection(msg) => ControllerError::InternalServerError(ServiceError::Connection(msg)),
-            ServiceError::Transaction(msg) => ControllerError::InternalServerError(ServiceError::Transaction(msg)),
-            ServiceError::Unknown(msg) => ControllerError::InternalServerError(ServiceError::Unknown(msg)),
-=======
             ServiceError::Rollback => ControllerError::BadRequest(ServiceError::Rollback.into()),
-            ServiceError::Validate(msg) => ControllerError::BadRequest(ServiceError::Validate(msg).into()),
+            ServiceError::Validate(msg) => ControllerError::BadRequest(ServiceError::Validate(msg).into()),            
+            ServiceError::Unauthorized(msg) => ControllerError::BadRequest(ServiceError::Unauthorized(msg).into()),
             ServiceError::Parse(msg) => ControllerError::UnprocessableEntity(ServiceError::Parse(msg).into()),
             ServiceError::Database(msg) => ControllerError::InternalServerError(ServiceError::Database(msg).into()),
             ServiceError::HttpClient(msg) => ControllerError::InternalServerError(ServiceError::HttpClient(msg).into()),
@@ -57,7 +41,6 @@
             ServiceError::Connection(msg) => ControllerError::InternalServerError(ServiceError::Connection(msg).into()),
             ServiceError::Transaction(msg) => ControllerError::InternalServerError(ServiceError::Transaction(msg).into()),
             ServiceError::Unknown(msg) => ControllerError::InternalServerError(ServiceError::Unknown(msg).into()),
->>>>>>> d626babc
         }
     }
 }
