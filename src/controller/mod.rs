--- conflicted
+++ resolved
@@ -456,12 +456,6 @@
                         debug!("Received request to create delivery address: {:?}", payload);
                     })
                     .and_then(move |new_address| {
-<<<<<<< HEAD
-                        user_delivery_address_service
-                            .create(new_address)
-                            .map_err(ControllerError::from)
-                    }),
-=======
                         new_address
                             .validate()
                             .map_err(ControllerError::Validate)
@@ -472,7 +466,6 @@
                                     .map_err(ControllerError::from)
                             })
                     })
->>>>>>> 38af29fe
             ),
 
             // PUT /users/delivery_addresses/<id>
@@ -483,12 +476,7 @@
                         debug!("Received request to update delivery address: {:?}", payload);
                     })
                     .and_then(move |new_address| {
-<<<<<<< HEAD
-                        user_delivery_address_service
-                            .update(id, new_address)
-                            .map_err(ControllerError::from)
-                    }),
-=======
+
                         new_address
                             .validate()
                             .map_err(ControllerError::Validate)
@@ -499,7 +487,6 @@
                                     .map_err(ControllerError::from)
                             })
                     })
->>>>>>> 38af29fe
             ),
 
             // DELETE /users/delivery_addresses/<id>
