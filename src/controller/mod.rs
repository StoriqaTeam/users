//! `Controller` is a top layer that handles all http-related
//! stuff like reading bodies, parsing params, forming a response.
//! Basically it provides inputs to `Service` layer and converts outputs
//! of `Service` layer to http responses

pub mod routes;
pub mod utils;

use std::sync::Arc;
use std::str::FromStr;

use futures::Future;
use futures::future;
use futures::IntoFuture;
use futures_cpupool::CpuPool;
use hyper::{Delete, Get, Post, Put};
use hyper::server::Request;
use hyper::header::Authorization;
use validator::Validate;
use stq_http::controller::Controller;
use stq_http::errors::ControllerError;
use stq_http::request_util::serialize_future;
use stq_http::request_util::ControllerFuture;
use stq_http::request_util::parse_body;
use stq_http::client::ClientHandle;
use stq_router::RouteParser;

use services::system::{SystemService, SystemServiceImpl};
use services::users::{UsersService, UsersServiceImpl};
use services::jwt::{JWTService, JWTServiceImpl};
use services::user_roles::{UserRolesService, UserRolesServiceImpl};
use repos::types::DbPool;
use repos::acl::RolesCacheImpl;
use models;
use self::routes::Route;
use config::Config;

/// Controller handles route parsing and calling `Service` layer
pub struct ControllerImpl {
    pub db_pool: DbPool,
    pub cpu_pool: CpuPool,
    pub route_parser: Arc<RouteParser<Route>>,
    pub config: Config,
    pub client_handle: ClientHandle,
    pub roles_cache: RolesCacheImpl,
}

impl ControllerImpl {
    /// Create a new controller based on services
    pub fn new(db_pool: DbPool, cpu_pool: CpuPool, client_handle: ClientHandle, config: Config, roles_cache: RolesCacheImpl) -> Self {
        let route_parser = Arc::new(routes::create_route_parser());
        Self {
            route_parser,
            db_pool,
            cpu_pool,
            client_handle,
            config,
            roles_cache,
        }
    }
}

impl Controller for ControllerImpl {
    /// Handle a request and get future response
    fn call(&self, req: Request) -> ControllerFuture {
        let headers = req.headers().clone();
        let auth_header = headers.get::<Authorization<String>>();
        let user_id = auth_header
            .map(move |auth| auth.0.clone())
            .and_then(|id| i32::from_str(&id).ok());

        let cached_roles = self.roles_cache.clone();
        let system_service = SystemServiceImpl::new();
        let users_service = UsersServiceImpl::new(
            self.db_pool.clone(),
            self.cpu_pool.clone(),
<<<<<<< HEAD
            self.client_handle.clone(),
            cached_roles,
=======
            cached_roles.clone(),
>>>>>>> f19ca052
            user_id,
            self.config.notifications.clone(),
        );
        let jwt_service = JWTServiceImpl::new(
            self.db_pool.clone(),
            self.cpu_pool.clone(),
            self.client_handle.clone(),
            self.config.clone(),
        );
        let user_roles_service = UserRolesServiceImpl::new(self.db_pool.clone(), self.cpu_pool.clone(), cached_roles);

        match (req.method(), self.route_parser.test(req.path())) {
            // GET /healthcheck
            (&Get, Some(Route::Healthcheck)) => serialize_future(system_service.healthcheck()),

            // GET /users/<user_id>
            (&Get, Some(Route::User(user_id))) => serialize_future(users_service.get(user_id)),

            // GET /users/current
            (&Get, Some(Route::Current)) => serialize_future(users_service.current()),

            // GET /users
            (&Get, Some(Route::Users)) => {
                if let (Some(from), Some(count)) = parse_query!(req.query().unwrap_or_default(), "from" => i32, "count" => i64) {
                    serialize_future(users_service.list(from, count))
                } else {
                    Box::new(future::err(ControllerError::UnprocessableEntity(
                        format_err!("Error parsing request from gateway body"),
                    )))
                }
            }

            // POST /users
            (&Post, Some(Route::Users)) => serialize_future(
                parse_body::<models::SagaCreateProfile>(req.body())
                    .map_err(|e| ControllerError::UnprocessableEntity(e.into()))
                    .and_then(move |payload| {
                        payload
                            .identity
                            .validate()
                            .map_err(|e| ControllerError::Validate(e))
                            .into_future()
                            .and_then(move |_| {
                                let checked_new_ident = models::identity::NewIdentity {
                                    email: payload.identity.email.to_lowercase(),
                                    password: payload.identity.password,
                                    provider: payload.identity.provider,
                                    saga_id: payload.identity.saga_id,
                                };

                                users_service
                                    .create(checked_new_ident, payload.user)
                                    .map_err(ControllerError::from)
                            })
                    }),
            ),

            // PUT /users/<user_id>
            (&Put, Some(Route::User(user_id))) => serialize_future(
                parse_body::<models::user::UpdateUser>(req.body())
                    .map_err(|e| ControllerError::UnprocessableEntity(e.into()))
                    .and_then(move |update_user| {
                        update_user
                            .validate()
                            .map_err(|e| ControllerError::Validate(e))
                            .into_future()
                            .and_then(move |_| {
                                users_service
                                    .update(user_id, update_user)
                                    .map_err(ControllerError::from)
                            })
                    }),
            ),

            // DELETE /users/<user_id>
            (&Delete, Some(Route::User(user_id))) => serialize_future(users_service.deactivate(user_id)),

            // DELETE /user_by_saga_id/<user_id>
            (&Delete, Some(Route::UserBySagaId(saga_id))) => serialize_future(users_service.delete_by_saga_id(saga_id)),

            // POST /jwt/email
            (&Post, Some(Route::JWTEmail)) => serialize_future(
                parse_body::<models::identity::NewEmailIdentity>(req.body())
                    .map_err(|e| ControllerError::UnprocessableEntity(e.into()))
                    .and_then(move |new_ident| {
                        new_ident
                            .validate()
                            .map_err(|e| ControllerError::Validate(e))
                            .into_future()
                            .and_then(move |_| {
                                let checked_new_ident = models::identity::NewEmailIdentity {
                                    email: new_ident.email.to_lowercase(),
                                    password: new_ident.password,
                                };

                                jwt_service
                                    .create_token_email(checked_new_ident)
                                    .map_err(ControllerError::from)
                            })
                    }),
            ),

            // POST /jwt/google
            (&Post, Some(Route::JWTGoogle)) => serialize_future(
                parse_body::<models::jwt::ProviderOauth>(req.body())
                    .map_err(|e| ControllerError::UnprocessableEntity(e.into()))
                    .and_then(move |oauth| {
                        jwt_service
                            .create_token_google(oauth)
                            .map_err(ControllerError::from)
                    }),
            ),
            // POST /jwt/facebook
            (&Post, Some(Route::JWTFacebook)) => serialize_future(
                parse_body::<models::jwt::ProviderOauth>(req.body())
                    .map_err(|e| ControllerError::UnprocessableEntity(e.into()))
                    .and_then(move |oauth| {
                        jwt_service
                            .create_token_facebook(oauth)
                            .map_err(ControllerError::from)
                    }),
            ),

            // GET /user_roles/<user_id>
            (&Get, Some(Route::UserRole(user_id))) => serialize_future(user_roles_service.get_roles(user_id)),

            // POST /user_roles
            (&Post, Some(Route::UserRoles)) => serialize_future(
                parse_body::<models::NewUserRole>(req.body())
                    .map_err(|_| ControllerError::UnprocessableEntity(format_err!("Error parsing request from gateway body")))
                    .and_then(move |new_role| {
                        user_roles_service
                            .create(new_role)
                            .map_err(ControllerError::from)
                    }),
            ),

            // DELETE /user_roles/<user_role_id>
            (&Delete, Some(Route::UserRoles)) => serialize_future(
                parse_body::<models::OldUserRole>(req.body())
                    .map_err(|_| ControllerError::UnprocessableEntity(format_err!("Error parsing request from gateway body")))
                    .and_then(move |old_role| {
                        user_roles_service
                            .delete(old_role)
                            .map_err(ControllerError::from)
                    }),
            ),

            // POST /roles/default/<user_id>
            (&Post, Some(Route::DefaultRole(user_id))) => serialize_future(
                user_roles_service
                    .create_default(user_id)
                    .map_err(ControllerError::from),
            ),

            // DELETE /roles/default/<user_id>
            (&Delete, Some(Route::DefaultRole(user_id))) => serialize_future(
                user_roles_service
                    .delete_default(user_id)
                    .map_err(ControllerError::from),
            ),

            // POST /users/password_reset/request
            (&Post, Some(Route::PasswordResetRequest)) => serialize_future(
                parse_body::<models::ResetRequest>(req.body())
                    .map_err(|_| ControllerError::UnprocessableEntity(format_err!("Error parsing request from gateway body")))
                    .and_then(move |reset_req| {
                        reset_req
                            .validate()
                            .map_err(|e| ControllerError::Validate(e))
                            .into_future()
                            .and_then(move |_| {
                                users_service
                                    .password_reset_request(reset_req.email)
                                    .map_err(ControllerError::from)
                            })
                    }),
            ),

            // POST /users/password_reset/apply
            (&Post, Some(Route::PasswordResetApply)) => serialize_future(
                parse_body::<models::ResetApply>(req.body())
                    .map_err(|_| ControllerError::UnprocessableEntity(format_err!("Error parsing request from gateway body")))
                    .and_then(move |reset_apply| {
                        reset_apply
                            .validate()
                            .map_err(|e| ControllerError::Validate(e))
                            .into_future()
                            .and_then(move |_| {
                                users_service
                                    .password_reset_apply(reset_apply.token, reset_apply.password)
                                    .map_err(ControllerError::from)
                            })
                    }),
            ),

            // Fallback
            _ => Box::new(future::err(ControllerError::NotFound)),
        }
    }
}<|MERGE_RESOLUTION|>--- conflicted
+++ resolved
@@ -74,12 +74,8 @@
         let users_service = UsersServiceImpl::new(
             self.db_pool.clone(),
             self.cpu_pool.clone(),
-<<<<<<< HEAD
             self.client_handle.clone(),
-            cached_roles,
-=======
             cached_roles.clone(),
->>>>>>> f19ca052
             user_id,
             self.config.notifications.clone(),
         );
