--- conflicted
+++ resolved
@@ -1,27 +1,6 @@
-<<<<<<< HEAD
-use error::Error;
-
-/// ErrorMessage - interop structure to serialize `Error` into JSON
-#[derive(Serialize, Deserialize, Debug)]
-pub struct ErrorMessage {
-    pub code: u16,
-    pub message: String
-}
-
-impl ErrorMessage {
-    /// Creates new `ErrorMessage` from `Error`
-    pub fn new(error: &Error) -> ErrorMessage {
-        ErrorMessage {
-            code: error.to_code().as_u16(),
-            message: error.to_string()
-        }
-    }
-}
-=======
 // ErrorMessage - interop structure to serialize `Error` into JSON
 // #[derive(Serialize, Deserialize, Debug)]
 // pub struct ErrorMessage {
 //     code: u16,
 //     message: String
-// }
->>>>>>> 24952f42
+// }