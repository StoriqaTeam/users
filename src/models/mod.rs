--- conflicted
+++ resolved
@@ -1,13 +1,9 @@
 //! Models contains all structures that are used in different
 //! modules of the app
 
-<<<<<<< HEAD
 pub mod authorization;
 pub mod schema;
 pub mod user;
 pub mod user_role;
-=======
-pub mod user;
 pub mod identity;
->>>>>>> 0cee7233
 pub mod jwt;