--- conflicted
+++ resolved
@@ -9,11 +9,9 @@
 use error::Error as ApiError;
 use services::system::SystemService;
 use services::users::UsersService;
+use services::jwt::JWTService;
 use router::{Route, Router};
-<<<<<<< HEAD
-use utils::httpserver::response_with_error;
-=======
-use utils::http::{response_with_error, response_with_json, parse_body};
+use utils::httpserver::{response_with_error, response_with_json, parse_body};
 use serde_json;
 
 use payloads;
@@ -21,13 +19,13 @@
 macro_rules! serialize_future {
     ($e:expr) => (Box::new($e.and_then(|resp| serde_json::to_string(&resp).map_err(|e| ApiError::from(e)))))
 }
->>>>>>> e74cc1fa
 
 /// Application contains all facades, services and `Router`
 pub struct Application {
     pub router: Arc<Router>,
     pub system_service: Arc<SystemService>,
     pub users_service: Arc<UsersService>,
+    pub jwt_service: Arc<JWTService>
 }
 
 impl Service for Application {
@@ -84,20 +82,37 @@
                         .and_then(move |update_user| users_service.update(user_id, update_user))
                 )
             }
+            
             // DELETE /users/<user_id>
-<<<<<<< HEAD
-            (&Delete, Some(Route::User(user_id))) => self.users_facade.deactivate(user_id),
+            (&Delete, Some(Route::User(user_id))) =>
+                serialize_future!(self.users_service.deactivate(user_id)),
             
             // POST /jwt/email
-            (&Post, Some(Route::JWTEmail)) => self.users_facade.create_token_by_email(req),
+            (&Post, Some(Route::JWTEmail)) => {
+                let jwt_service = self.jwt_service.clone();
+                serialize_future!(
+                    parse_body::<payloads::user::NewUser>(req)
+                        .and_then(move |new_user| jwt_service.create_token_email(new_user))
+                )
+            },
+
             // POST /jwt/google
-            (&Post, Some(Route::JWTGoogle)) => self.users_facade.create_token_by_google(req),
+            (&Post, Some(Route::JWTGoogle)) =>  {
+                let jwt_service = self.jwt_service.clone();
+                serialize_future!(
+                    parse_body::<payloads::jwt::ProviderOauth>(req)
+                        .and_then(move |oauth| jwt_service.create_token_google(oauth))
+                )
+            },
             // POST /jwt/facebook
-            (&Post, Some(Route::JWTFacebook)) => self.users_facade.create_token_by_facebook(req),
-=======
-            (&Delete, Some(Route::User(user_id))) =>
-                serialize_future!(self.users_service.deactivate(user_id)),
->>>>>>> e74cc1fa
+            (&Post, Some(Route::JWTFacebook)) => {
+                let jwt_service = self.jwt_service.clone();
+                serialize_future!(
+                    parse_body::<payloads::jwt::ProviderOauth>(req)
+                        .and_then(move |oauth| jwt_service.create_token_facebook(oauth))
+                )
+            },
+            
 
             // Fallback
             _ => Box::new(future::err(ApiError::NotFound))
