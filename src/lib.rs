--- conflicted
+++ resolved
@@ -113,24 +113,12 @@
 
         };
 
-<<<<<<< HEAD
-        // Prepare facades
-        let system_facade = SystemFacade {
-            system_service: Arc::new(system_service)
-        };
-
-        let users_facade = UsersFacade {
-            users_service: Arc::new(users_service),
-            jwt_service: Arc::new(jwt_service)
-        };
-
-=======
->>>>>>> e74cc1fa
         // Prepare application
         let app = Application {
             router: Arc::new(router::create_router()),
             system_service: Arc::new(system_service),
-            users_service: Arc::new(users_service)
+            users_service: Arc::new(users_service),
+            jwt_service: Arc::new(jwt_service)
         };
 
         Ok(app)
