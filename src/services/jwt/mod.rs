pub mod model;

use std::sync::Arc;
use std::str;

use futures::future;
use futures::{Future, IntoFuture};
use futures_cpupool::CpuPool;
use hyper::{Method, Headers};
use hyper::header::{Authorization, Bearer};
use jsonwebtoken::{encode, Header};
use sha3::{Digest, Sha3_256};
use base64::decode;
use serde;


use models::{JWT, ProviderOauth};
use models::{NewUser};
use models::{Provider, NewIdentity};
use repos::identities::{IdentitiesRepo, IdentitiesRepoImpl};
use repos::users::{UsersRepo, UsersRepoImpl};
use http::client::ClientHandle;
use config::JWT as JWTConfig;
use config::OAuth;
use config::Config;
use super::types::ServiceFuture;
use super::error::Error;
use repos::types::DbPool;
use self::model::{GoogleProfile, FacebookProfile, JWTPayload, Email, IntoUser};
use repos::acl::{SystemACL};





/// JWT services, responsible for JsonWebToken operations
pub trait JWTService {
    /// Creates new JWT token by email
    fn create_token_email(&self, payload: NewIdentity) -> ServiceFuture<JWT>;
    /// Creates new JWT token by google
    fn create_token_google(&self, oauth: ProviderOauth) -> ServiceFuture<JWT>;
    /// Creates new JWT token by facebook
    fn create_token_facebook(&self, oauth: ProviderOauth) -> ServiceFuture<JWT>;
    /// Verifies password
    fn password_verify(db_hash: String, clear_password: String) -> Result<bool, Error>;
}

/// JWT services, responsible for JsonWebToken operations
#[derive(Clone)]
pub struct JWTServiceImpl <U:'static + UsersRepo + Clone, I: 'static + IdentitiesRepo+ Clone> {
    pub users_repo: U,
    pub ident_repo: I,
    pub http_client: ClientHandle,
    pub google_config: OAuth,
    pub facebook_config: OAuth,
    pub jwt_config: JWTConfig,
}

impl JWTServiceImpl<UsersRepoImpl, IdentitiesRepoImpl> {
    pub fn new(db_pool: DbPool, cpu_pool:CpuPool, http_client: ClientHandle, config: Config) -> Self {
        let users_repo = UsersRepoImpl::new(db_pool.clone(), cpu_pool.clone(), Arc::new(SystemACL::new()));
        let ident_repo = IdentitiesRepoImpl::new(db_pool, cpu_pool);
        Self {
            users_repo: users_repo,
            ident_repo: ident_repo,
            http_client: http_client,
            google_config: config.google,
            facebook_config: config.facebook,
            jwt_config: config.jwt,
        }
    }
}

trait ProfileService<P: Email> {
    fn create_token(&self, provider: Provider, secret: String, info_url: String, headers: Option<Headers>)  -> ServiceFuture<JWT> ;

    fn get_profile(&self, url: String, headers: Option<Headers>) -> ServiceFuture<P>;

    fn email_exists(&self, profile: P, provider: Provider) -> ServiceFuture<bool> ;

    fn create_jwt(&self, id: i32, secret: String) -> ServiceFuture<JWT> {
        let tokenpayload = JWTPayload::new(id);
        Box::new(
            encode(&Header::default(), &tokenpayload, secret.as_ref())
                .map_err(|_| Error::Parse(format!("Couldn't encode jwt: {:?}.", tokenpayload)))
                .into_future()
                .and_then(|t| future::ok( JWT { token: t }))
        )
    }

    fn create_profile(&self, profile: P, provider: Provider) -> ServiceFuture<i32>;

    fn update_profile(&self, profile: P) -> ServiceFuture<i32>;

    fn create_or_update_profile(&self, profile: P, provider: Provider) -> ServiceFuture<i32>;

    fn get_id(&self, profile: P, provider: Provider) -> ServiceFuture<i32>;
}


impl<P, U, I> ProfileService<P> for JWTServiceImpl<U, I> 
    where   P: Email + Clone + 'static,
            U: UsersRepo + Clone,
            I: IdentitiesRepo + Clone,
            NewUser: From<P>,
            P: for<'a> serde::Deserialize<'a>,
            P: IntoUser {

    fn create_token(&self, provider: Provider, secret: String, info_url: String, headers: Option<Headers>)  -> ServiceFuture<JWT> {
        let service = self.clone();
        let service_clone = self.clone();
        let service_clone2 = self.clone();
        let provider_clone = provider.clone();

        let future = 
            service
                .get_profile(info_url, headers)
                .and_then(move |profile| {
                    let profile_clone = profile.clone();
                    service.email_exists(profile, provider_clone)
                        .map(|exists| (exists, profile_clone))
                })
                .and_then(
                    move |(exists, profile)| -> ServiceFuture<i32>{
                        match exists {
                            // identity email + provider  doesn't exist
                            false => service_clone.create_or_update_profile(profile, provider),
                            // User identity email + provider  exists, returning Email
                            true => service_clone.get_id(profile, provider),
                        }
                    }
                )
                .and_then(move |email| {
                    service_clone2.create_jwt(email, secret)
                });

        Box::new(future)
    }
    
    fn get_profile(&self, url: String, headers: Option<Headers>) -> ServiceFuture<P> {
        Box::new(self.http_client.request::<P>(Method::Get, url, None, headers)
                    .map_err(|e| Error::HttpClient(format!("Failed to receive user info from provider. {}", e.to_string()))))
    }
    
    
    fn create_profile(&self, profile: P, provider: Provider) -> ServiceFuture<i32> {
        let new_user = NewUser::from(profile.clone());
        let users_repo = self.users_repo.clone();
        let ident_repo = self.ident_repo.clone();
        Box::new(
            users_repo
                .create(new_user)
                .map_err(Error::from)
                .map(|user| (profile, user))
                .and_then(move |(profile, user)| {
                    ident_repo
                        .create(profile.get_email(), None, provider, user.id)
                        .map_err(Error::from)
<<<<<<< HEAD
                        .map(|u| u.user_id)
=======
                        .map(|u| u.email)
>>>>>>> 4f5bac45
                })
        )
    }

    fn update_profile(&self, profile: P) -> ServiceFuture<i32> {
        let users_repo = self.users_repo.clone();
        Box::new(
            users_repo
                .find_by_email(profile.get_email())
                .map_err(Error::from)
                .map(|user| (profile, user))
                .and_then(move |(profile, user)| {
                    let update_user = profile.merge_into_user(user.clone());
                    Box::new(
                        users_repo.update(user.id, update_user)
                        .map_err(Error::from)
                        .map(|u| u.id)
                    )
                }                                                
            ))
    }

    fn create_or_update_profile(&self, profile: P, provider: Provider) -> ServiceFuture<i32> {
        let users_repo = self.users_repo.clone();
        let service = self.clone();
        Box::new(users_repo
            .email_exists(profile.get_email())
            .map_err(Error::from)
            .map(|email_exist| (profile, email_exist))
            .and_then(move |(profile, email_exist)| ->  ServiceFuture<i32> {
                match email_exist {
                    // user doesn't exist, creating user + identity
                    false => service.create_profile(profile, provider),
                    // user exists, creating identity and filling user info
                    true => service.update_profile(profile)
            }})
        )
    }

    fn email_exists(&self, profile: P, provider: Provider) -> ServiceFuture<bool> {
        let ident_repo = self.ident_repo.clone();
        Box::new(ident_repo
            .email_provider_exists(profile.get_email(), provider)
            .map_err(Error::from))
    }
    
    fn get_id(&self, profile: P, provider: Provider) -> ServiceFuture<i32> {
        let ident_repo = self.ident_repo.clone();
        Box::new(
            ident_repo
                .find_by_email_provider(profile.get_email(), provider)
                .map_err(Error::from)
                .map(|ident| ident.user_id)
        )
    }
}
 

impl<U: UsersRepo + Clone, I: IdentitiesRepo + Clone> JWTService for JWTServiceImpl<U, I> {
    /// Creates new JWT token by email
     fn create_token_email(
        &self,
        payload: NewIdentity,
    ) -> ServiceFuture<JWT> {
        let ident_repo = self.ident_repo.clone();
        let jwt_secret_key = self.jwt_config.secret_key.clone();

        Box::new(
            ident_repo
                .email_provider_exists(payload.email.to_string(), Provider::Email)
                .map_err(Error::from)
                .map(|exists| (exists, payload))
                .and_then(
                    move |(exists, new_ident)| -> ServiceFuture<i32> {
                        match exists {
                            // email does not exist
                            false => Box::new(future::err(Error::Validate(validation_errors!({"email": ["email" => "Email or password are incorrect"]})))),
                            // email exists, checking password
                            true => {
                                let new_ident_clone = new_ident.clone();
                                Box::new(
                                    ident_repo
                                        .find_by_email_provider(new_ident.email.clone(), Provider::Email)
                                        .map_err(Error::from)
                                        .and_then (move |identity| 
<<<<<<< HEAD
                                            Self::password_verify(identity.user_password.unwrap().clone(), new_ident.password.clone())
=======
                                            Self::password_verify(identity.password.unwrap().clone(), new_user.password.clone())
>>>>>>> 4f5bac45
                                        )
                                        .map(move |verified| (verified, new_ident_clone))
                                        .and_then( move |(verified, new_ident)| -> ServiceFuture<i32> {
                                                match verified {
                                                    //password not verified
                                                    false => Box::new(future::err(Error::Validate(validation_errors!({"email": ["email" => "Email or password are incorrect"]})))),
                                                    //password verified
                                                    true => Box::new(ident_repo
                                                                        .find_by_email_provider(new_ident.email, Provider::Email)
                                                                        .map_err(Error::from)
                                                                        .map(|ident| ident.user_id))
                                                }
                                        })
                                )
                            },
                        }
                    }
                )
                .and_then(move |id| {
                    let tokenpayload = JWTPayload::new(id);
                    encode(&Header::default(), &tokenpayload, jwt_secret_key.as_ref())
                        .map_err(|_| Error::Parse(format!("Couldn't encode jwt: {:?}", tokenpayload)))
                        .into_future()
                        .and_then(|t| future::ok(JWT { token: t }))
                })
        )
    }

    /// https://developers.google.com/identity/protocols/OpenIDConnect#validatinganidtoken
    /// Creates new JWT token by google
     fn create_token_google(
        &self,
        oauth: ProviderOauth,
    ) -> ServiceFuture<JWT> {
        let url = self.google_config.info_url.clone();
        let mut headers = Headers::new();
        headers.set( Authorization ( Bearer {
            token: oauth.token
        }));
        let jwt_secret_key = self.jwt_config.secret_key.clone();
        <JWTServiceImpl<U,I> as ProfileService<GoogleProfile>>::create_token(self, Provider::Google, jwt_secret_key, url, Some(headers))
    }

    /// https://developers.facebook.com/docs/facebook-login/manually-build-a-login-flow
    /// Creates new JWT token by facebook
     fn create_token_facebook(
        &self,
        oauth: ProviderOauth,
    ) -> ServiceFuture<JWT> {
        let info_url = self.facebook_config.info_url.clone();
        let url = format!("{}?fields=first_name,last_name,gender,email,name&access_token={}", info_url, oauth.token);
        let jwt_secret_key = self.jwt_config.secret_key.clone();
        <JWTServiceImpl<U,I> as ProfileService<FacebookProfile>>::create_token(self, Provider::Facebook, jwt_secret_key, url, None)
    }

    fn password_verify(db_hash: String, clear_password: String) -> Result<bool, Error> {
        let v: Vec<&str> = db_hash.split('.').collect();
        if v.len() != 2 {
            Err(Error::Validate(validation_errors!({"password": ["password" => "Password in db has wrong format"]})))
        } else {
            let salt = v[1];
            let pass = clear_password + salt;
            let mut hasher = Sha3_256::default();
            hasher.input(pass.as_bytes());
            let out = hasher.result();
            let computed_hash = decode(v[0])
            .map_err(|_| Error::Validate(validation_errors!({"password": ["password" => "Password in db has wrong format"]})))?;
            Ok(computed_hash == &out[..])
        }
    }
}




<|MERGE_RESOLUTION|>--- conflicted
+++ resolved
@@ -156,11 +156,7 @@
                     ident_repo
                         .create(profile.get_email(), None, provider, user.id)
                         .map_err(Error::from)
-<<<<<<< HEAD
-                        .map(|u| u.user_id)
-=======
-                        .map(|u| u.email)
->>>>>>> 4f5bac45
+                        .map(|u| u.user_id.0)
                 })
         )
     }
@@ -177,7 +173,7 @@
                     Box::new(
                         users_repo.update(user.id, update_user)
                         .map_err(Error::from)
-                        .map(|u| u.id)
+                        .map(|u| u.id.0)
                     )
                 }                                                
             ))
@@ -213,7 +209,7 @@
             ident_repo
                 .find_by_email_provider(profile.get_email(), provider)
                 .map_err(Error::from)
-                .map(|ident| ident.user_id)
+                .map(|ident| ident.user_id.0)
         )
     }
 }
@@ -246,11 +242,7 @@
                                         .find_by_email_provider(new_ident.email.clone(), Provider::Email)
                                         .map_err(Error::from)
                                         .and_then (move |identity| 
-<<<<<<< HEAD
-                                            Self::password_verify(identity.user_password.unwrap().clone(), new_ident.password.clone())
-=======
-                                            Self::password_verify(identity.password.unwrap().clone(), new_user.password.clone())
->>>>>>> 4f5bac45
+                                            Self::password_verify(identity.password.unwrap().clone(), new_ident_clone.password.clone())
                                         )
                                         .map(move |verified| (verified, new_ident_clone))
                                         .and_then( move |(verified, new_ident)| -> ServiceFuture<i32> {
@@ -261,7 +253,7 @@
                                                     true => Box::new(ident_repo
                                                                         .find_by_email_provider(new_ident.email, Provider::Email)
                                                                         .map_err(Error::from)
-                                                                        .map(|ident| ident.user_id))
+                                                                        .map(|ident| ident.user_id.0))
                                                 }
                                         })
                                 )
