--- conflicted
+++ resolved
@@ -14,7 +14,6 @@
 use base64::decode;
 use serde;
 use diesel::Connection;
-
 
 use models::{JWT, ProviderOauth, JWTPayload, NewUser, Provider, NewIdentity};
 use repos::identities::{IdentitiesRepo, IdentitiesRepoImpl};
@@ -30,9 +29,6 @@
 use http::client::ClientHandle;
 
 
-
-
-
 /// JWT services, responsible for JsonWebToken operations
 pub trait JWTService {
     /// Creates new JWT token by email
@@ -56,15 +52,8 @@
     pub jwt_config: JWTConfig,
 }
 
-<<<<<<< HEAD
-impl JWTServiceImpl<UsersRepoImpl, IdentitiesRepoImpl> {
-    pub fn new(db_pool: DbPool, cpu_pool:CpuPool, http_client: ClientHandle, config: Config) -> Self {
-        let users_repo = UsersRepoImpl::new(db_pool.clone(), cpu_pool.clone(), Arc::new(SystemACL::new()));
-        let ident_repo = IdentitiesRepoImpl::new(db_pool, cpu_pool);
-=======
 impl JWTServiceImpl {
     pub fn new(r2d2_pool: DbPool, cpu_pool: CpuPool, http_client: ClientHandle, config: Config) -> Self {
->>>>>>> d8c23995
         Self {
             r2d2_pool: r2d2_pool,
             cpu_pool: cpu_pool,
@@ -94,17 +83,11 @@
         )
     }
 
-<<<<<<< HEAD
-    fn create_profile(&self, profile: P, provider: Provider) -> ServiceFuture<i32>;
-
-    fn update_profile(&self, profile: P) -> ServiceFuture<i32>;
+    fn create_profile(&self, users_repo: UsersRepoImpl, ident_repo: IdentitiesRepoImpl, profile: P, provider: Provider) -> Result<i32, Error>;
+
+    fn update_profile(&self, users_repo: UsersRepoImpl, profile: P) -> Result<i32, Error>;
 
     fn create_or_update_profile(&self, profile: P, provider: Provider) -> ServiceFuture<i32>;
-=======
-    fn create_profile(&self, users_repo: UsersRepoImpl, ident_repo: IdentitiesRepoImpl, profile: P) -> Result<String, Error>;
-
-    fn update_profile(&self, users_repo: UsersRepoImpl, profile: P) -> Result<String, Error>;
->>>>>>> d8c23995
 
     fn get_id(&self, profile: P, provider: Provider) -> ServiceFuture<i32>;
 }
@@ -150,61 +133,8 @@
         Box::new(self.http_client.request::<P>(Method::Get, url, None, headers)
                     .map_err(|e| Error::HttpClient(format!("Failed to receive user info from provider. {}", e.to_string()))))
     }
-    
-    
-<<<<<<< HEAD
-    fn create_profile(&self, profile: P, provider: Provider) -> ServiceFuture<i32> {
-        let new_user = NewUser::from(profile.clone());
-        let users_repo = self.users_repo.clone();
-        let ident_repo = self.ident_repo.clone();
-        Box::new(
-            users_repo
-                .create(new_user)
-                .map_err(Error::from)
-                .map(|user| (profile, user))
-                .and_then(move |(profile, user)| {
-                    ident_repo
-                        .create(profile.get_email(), None, provider, user.id)
-                        .map_err(Error::from)
-                        .map(|u| u.user_id.0)
-                })
-        )
-    }
-
-    fn update_profile(&self, profile: P) -> ServiceFuture<i32> {
-        let users_repo = self.users_repo.clone();
-        Box::new(
-            users_repo
-                .find_by_email(profile.get_email())
-                .map_err(Error::from)
-                .map(|user| (profile, user))
-                .and_then(move |(profile, user)| {
-                    let update_user = profile.merge_into_user(user.clone());
-                    Box::new(
-                        users_repo.update(user.id, update_user)
-                        .map_err(Error::from)
-                        .map(|u| u.id.0)
-                    )
-                }                                                
-            ))
-    }
-
-    fn create_or_update_profile(&self, profile: P, provider: Provider) -> ServiceFuture<i32> {
-        let users_repo = self.users_repo.clone();
-        let service = self.clone();
-        Box::new(users_repo
-            .email_exists(profile.get_email())
-            .map_err(Error::from)
-            .map(|email_exist| (profile, email_exist))
-            .and_then(move |(profile, email_exist)| ->  ServiceFuture<i32> {
-                match email_exist {
-                    // user doesn't exist, creating user + identity
-                    false => service.create_profile(profile, provider),
-                    // user exists, creating identity and filling user info
-                    true => service.update_profile(profile)
-            }})
-=======
-    fn create_profile(&self, users_repo: UsersRepoImpl, ident_repo: IdentitiesRepoImpl, profile_arg: P) -> Result<String, Error> {
+
+    fn create_profile(&self, users_repo: UsersRepoImpl, ident_repo: IdentitiesRepoImpl, profile_arg: P, provider: Provider) -> Result<i32, Error> {
         let new_user = NewUser::from(profile_arg.clone());
         let profile = profile_arg.clone();
         
@@ -214,13 +144,13 @@
             .map(|user| (profile, user))
             .and_then(move |(profile, user)| {
                 ident_repo
-                    .create(profile.get_email(), None, Provider::Facebook, user.id)
+                    .create(profile.get_email(), None, provider, user.id)
                     .map_err(Error::from)
-                    .map(|u| u.email)
-            })
-    }
-
-    fn update_profile(&self, users_repo: UsersRepoImpl, profile: P) -> Result<String, Error> {
+                    .map(|u| u.user_id.0)
+            })
+    }
+
+    fn update_profile(&self, users_repo: UsersRepoImpl, profile: P) -> Result<i32, Error> {
         users_repo
             .find_by_email(profile.get_email())
             .map_err(Error::from)
@@ -230,11 +160,11 @@
                 
                 users_repo.update(user.id, update_user)
                     .map_err(Error::from)
-                    .map(|u| u.email)
-            })
-    }
-
-    fn create_or_update_profile(&self, profile: P) -> ServiceFuture<String> {
+                    .map(|u| u.id.0)
+            })
+    }
+
+    fn create_or_update_profile(&self, profile: P, provider: Provider) -> ServiceFuture<i32> {
         let r2d2_clone = self.r2d2_pool.clone();
         let service = self.clone();
 
@@ -243,25 +173,24 @@
                 r2d2_clone.get()
                     .map_err(|e| Error::Database(format!("Connection error {}", e)))
                     .and_then(move |conn| {
-                        let users_repo = UsersRepoImpl::new(&conn);
+                        let users_repo = UsersRepoImpl::new(&conn, Arc::new(SystemACL::new()));
                         let ident_repo = IdentitiesRepoImpl::new(&conn);
 
-                        conn.transaction::<String, Error, _>(move || {
+                        conn.transaction::<i32, Error, _>(move || {
                             users_repo
                                 .email_exists(profile.get_email())
                                 .map_err(Error::from)
                                 .map(|email_exist| (profile, email_exist))
-                                .and_then(move |(profile, email_exist)| ->  Result<String, Error> {
+                                .and_then(move |(profile, email_exist)| ->  Result<i32, Error> {
                                     match email_exist {
                                         // user doesn't exist, creating user + identity
-                                        false => service.create_profile(users_repo, ident_repo, profile),
+                                        false => service.create_profile(users_repo, ident_repo, profile, provider),
                                         // user exists, creating identity and filling user info
                                         true => service.update_profile(users_repo, profile)
                                 }})
                         })
                     })
             })
->>>>>>> d8c23995
         )
     }
 
@@ -284,12 +213,21 @@
     }
     
     fn get_id(&self, profile: P, provider: Provider) -> ServiceFuture<i32> {
-        let ident_repo = self.ident_repo.clone();
-        Box::new(
-            ident_repo
-                .find_by_email_provider(profile.get_email(), provider)
-                .map_err(Error::from)
-                .map(|ident| ident.user_id.0)
+        let r2d2_clone = self.r2d2_pool.clone();
+
+        Box::new(
+            self.cpu_pool.spawn_fn(move || {
+                r2d2_clone.get()
+                    .map_err(|e| Error::Database(format!("Connection error {}", e)))
+                    .and_then(move |conn| {
+                        let ident_repo = IdentitiesRepoImpl::new(&conn);
+                        
+                        ident_repo
+                            .find_by_email_provider(profile.get_email(), provider)
+                            .map_err(Error::from)
+                            .map(|ident| ident.user_id.0)
+                    })
+            })
         )
     }
 }
@@ -304,51 +242,6 @@
         let jwt_secret_key = self.jwt_config.secret_key.clone();
 
         Box::new(
-<<<<<<< HEAD
-            ident_repo
-                .email_provider_exists(payload.email.to_string(), Provider::Email)
-                .map_err(Error::from)
-                .map(|exists| (exists, payload))
-                .and_then(
-                    move |(exists, new_ident)| -> ServiceFuture<i32> {
-                        match exists {
-                            // email does not exist
-                            false => Box::new(future::err(Error::Validate(validation_errors!({"email": ["email" => "Email or password are incorrect"]})))),
-                            // email exists, checking password
-                            true => {
-                                let new_ident_clone = new_ident.clone();
-                                Box::new(
-                                    ident_repo
-                                        .find_by_email_provider(new_ident.email.clone(), Provider::Email)
-                                        .map_err(Error::from)
-                                        .and_then (move |identity| 
-                                            Self::password_verify(identity.password.unwrap().clone(), new_ident.password.clone())
-                                        )
-                                        .map(move |verified| (verified, new_ident_clone))
-                                        .and_then( move |(verified, new_ident)| -> ServiceFuture<i32> {
-                                                match verified {
-                                                    //password not verified
-                                                    false => Box::new(future::err(Error::Validate(validation_errors!({"email": ["email" => "Email or password are incorrect"]})))),
-                                                    //password verified
-                                                    true => Box::new(ident_repo
-                                                                        .find_by_email_provider(new_ident.email, Provider::Email)
-                                                                        .map_err(Error::from)
-                                                                        .map(|ident| ident.user_id.0))
-                                                }
-                                        })
-                                )
-                            },
-                        }
-                    }
-                )
-                .and_then(move |id| {
-                    let tokenpayload = JWTPayload::new(id);
-                    encode(&Header::default(), &tokenpayload, jwt_secret_key.as_ref())
-                        .map_err(|_| Error::Parse(format!("Couldn't encode jwt: {:?}", tokenpayload)))
-                        .into_future()
-                        .and_then(|t| future::ok(JWT { token: t }))
-                })
-=======
             self.cpu_pool.spawn_fn(move || {
                 r2d2_clone.get()
                     .map_err(|e| Error::Database(format!("Connection error {}", e)))
@@ -361,44 +254,44 @@
                                 .map_err(Error::from)
                                 .map(|exists| (exists, payload))
                                 .and_then(
-                                    move |(exists, new_user)| -> Result<String, Error> {
+                                    move |(exists, new_ident)| -> Result<i32, Error> {
                                         match exists {
                                             // email does not exist
                                             false => Err(Error::NotFound),
                                             // email exists, checking password
                                             true => {
-                                                let new_user_clone = new_user.clone();
-                                                
+                                                let new_ident_clone = new_ident.clone();
                                                 ident_repo
-                                                    .find_by_email_provider(new_user.email.clone(), Provider::Email)
+                                                    .find_by_email_provider(new_ident.email.clone(), Provider::Email)
                                                     .map_err(Error::from)
                                                     .and_then (move |identity| 
-                                                        Self::password_verify(identity.password.unwrap().clone(), new_user.password.clone())
+                                                        Self::password_verify(identity.password.unwrap().clone(), new_ident.password.clone())
                                                     )
-                                                    .map(move |verified| (verified, new_user_clone))
-                                                    .and_then( move |(verified, user)| -> Result<String, Error> {
+                                                    .map(move |verified| (verified, new_ident_clone))
+                                                    .and_then( move |(verified, new_ident)| -> Result<i32, Error> {
                                                             match verified {
                                                                 //password not verified
                                                                 false => Err(Error::Database("Email or password are incorrect".into())),
                                                                 //password verified
-                                                                true => Ok(user.email)
+                                                                true => ident_repo
+                                                                            .find_by_email_provider(new_ident.email, Provider::Email)
+                                                                            .map_err(Error::from)
+                                                                            .map(|ident| ident.user_id.0)
                                                             }
                                                     })
                                             },
                                         }
                                     }
                                 )
-                                .and_then(move |email| {
-                                    let tokenpayload = JWTPayload::new(email);
+                                .and_then(move |id| {
+                                    let tokenpayload = JWTPayload::new(id);
                                     encode(&Header::default(), &tokenpayload, jwt_secret_key.as_ref())
                                         .map_err(|_| Error::Parse(format!("Couldn't encode jwt: {:?}", tokenpayload)))
                                         .and_then(|t| Ok(JWT { token: t }))
                                 })
                         })
                     })
-                
-            })
->>>>>>> d8c23995
+            })
         )
     }
 
