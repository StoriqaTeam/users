--- conflicted
+++ resolved
@@ -188,26 +188,7 @@
         }).map_err(ServiceError::from)?;
 
         let created_user = self.http_client
-<<<<<<< HEAD
             .request::<User>(Method::Post, url, Some(body), None)
-=======
-            .request::<User>(
-                Method::Post,
-                url,
-                Some(
-                    serde_json::to_string(&models::SagaCreateProfile {
-                        user: Some(new_user.clone()),
-                        identity: NewIdentity {
-                            email: new_user.email,
-                            password: None,
-                            provider,
-                            saga_id: "".to_string(),
-                        },
-                    }).unwrap(),
-                ),
-                None,
-            )
->>>>>>> f19ca052
             .wait()?;
 
         Ok(created_user.id.0)
