--- conflicted
+++ resolved
@@ -58,7 +58,6 @@
     verified: String,
 }
 
-<<<<<<< HEAD
 #[derive(Serialize, Deserialize)]
 struct FacebookToken
 {
@@ -67,12 +66,8 @@
   expires_in: String
 }
 
-#[derive(Serialize, Deserialize)]
+#[derive(Serialize, Deserialize, Debug)]
 struct JWTPayload {
-=======
-#[derive(Serialize, Deserialize, Debug)]
-struct TokenPayload {
->>>>>>> cab7adcd
     user_email: String,
 }
 
@@ -102,28 +97,6 @@
         let insert_repo = self.users_repo.clone();
         let jwt_secret_key = self.jwt_settings.secret_key.clone();
 
-<<<<<<< HEAD
-        let future = self.users_repo
-            .email_exists(payload.email.to_string())
-            .map(|exists| (exists, payload))
-            .and_then(
-                move |(exists, user)| -> Box<Future<Item = NewUser, Error = ApiError>> {
-                    match exists {
-                        false => Box::new(insert_repo.create(user.clone()).map(|_| user)),
-                        true => Box::new(future::ok(user)),
-                    }
-                },
-            )
-            .and_then(move |u| {
-                let tokenpayload = JWTPayload::new(u.email);
-                encode(&Header::default(), &tokenpayload, jwt_secret_key.as_ref())
-                    .map_err(|_e| ApiError::UnprocessableEntity)
-                    .into_future()
-                    .and_then(|t| future::ok(JWT { token: t }))
-            });
-
-        Box::new(future)
-=======
         Box::new(
             self.users_repo
                 .email_exists(payload.email.to_string())
@@ -132,20 +105,21 @@
                 .and_then(
                     move |(exists, user)| -> ServiceFuture<NewUser> {
                         match exists {
-                            false => Box::new(insert_repo.create(user.clone()).map(|_| user).map_err(|e| Error::from(e))),
+                            false => Box::new(insert_repo.create(user.clone())
+                                        .map(|_| user)
+                                        .map_err(|e| Error::from(e))),
                             true => Box::new(future::ok(user)),
                         }
-                    },
+                    }
                 )
                 .and_then(move |u| {
-                    let tokenpayload = TokenPayload::new(u.email);
+                    let tokenpayload = JWTPayload::new(u.email);
                     encode(&Header::default(), &tokenpayload, jwt_secret_key.as_ref())
                         .map_err(|_| Error::Parse(format!("Couldn't encode jwt: {:?}", tokenpayload)))
                         .into_future()
                         .and_then(|t| future::ok(JWT { token: t }))
                 })
         )
->>>>>>> cab7adcd
     }
 
     /// https://developers.google.com/identity/protocols/OpenIDConnect#validatinganidtoken
@@ -153,8 +127,7 @@
     pub fn create_token_google(
         &self,
         oauth: ProviderOauth,
-<<<<<<< HEAD
-    ) -> Box<Future<Item = JWT, Error = ApiError>> {
+    ) -> ServiceFuture<JWT> {
         
         let jwt_secret_key = self.jwt_settings.secret_key.clone();
         let code_to_token_url = self.google_settings.code_to_token_url.clone();
@@ -171,49 +144,27 @@
             client_secret,
             oauth.code);
 
-        let future = 
+        Box::new(
             http_client.request::<GoogleToken>(Method::Get, exchange_code_to_token_url, None)
-            .and_then(move |token| {
-                let url = format!("{}?id_token={}", info_url, token.access_token);
-                http_client.request::<GoogleID>(Method::Get, url, None)
-            })
-            .and_then(move |google_id| -> Box<Future<Item=JWT, Error= ApiError>>{
-                match google_id.email {
-                    Some(email) => {
-                        let tokenpayload = JWTPayload::new(email);
-                        Box::new(
-                            encode(&Header::default(), &tokenpayload, jwt_secret_key.as_ref())
-                                .map_err(|_e| ApiError::UnprocessableEntity)
-                                .into_future()
-                                .and_then(|t| future::ok( JWT { token: t })),
-                        )
-=======
-    ) -> ServiceFuture<JWT> {
-        let jwt_secret_key = self.jwt_settings.secret_key.clone();
-        let oauth_url = self.google_settings.url.clone();
-
-        let url = format!("{}?id_token={}", oauth_url, oauth.token);
-
-        Box::new(
-            self.http_client
-                .request::<GoogleIDToken>(Method::Get, url, None)
-                .map_err(|e| Error::HttpClient("Failed to connect to google oauth".to_string()))
-                .and_then(move |token| -> ServiceFuture<JWT> {
-                    match token.email {
+                .map_err(|_| Error::HttpClient("Failed to connect to google oauth.".to_string()))
+                .and_then(move |token| {
+                    let url = format!("{}?id_token={}", info_url, token.access_token);
+                    http_client.request::<GoogleID>(Method::Get, url, None)
+                        .map_err(|_| Error::HttpClient("Failed to receive user info from google.".to_string()))
+                })
+                .and_then(move |google_id| -> ServiceFuture<JWT> {
+                    match google_id.email {
                         Some(email) => {
-                            let tokenpayload = TokenPayload::new(email);
-
+                            let tokenpayload = JWTPayload::new(email);
                             Box::new(
                                 encode(&Header::default(), &tokenpayload, jwt_secret_key.as_ref())
-                                    .map_err(|_| Error::Parse(format!("Couldn't encode jwt: {:?}", tokenpayload)))
+                                    .map_err(|_| Error::Parse(format!("Couldn't encode jwt: {:?}.", tokenpayload)))
                                     .into_future()
-                                    .and_then(|t| future::ok(JWT { token: t })),
-                            )
+                                    .and_then(|t| future::ok( JWT { token: t }))
+                            )},
+                            None => Box::new(Err(Error::Unknown("Google token doesn't contain email".to_string())).into_future()),
                         }
-                        None => Box::new(Err(Error::Unknown("Google token doesn't contain email".to_string())).into_future()),
->>>>>>> cab7adcd
-                    }
-                })
+                    })
         )
     }
 
@@ -222,8 +173,7 @@
     pub fn create_token_facebook(
         &self,
         oauth: ProviderOauth,
-<<<<<<< HEAD
-    ) -> Box<Future<Item = JWT, Error = ApiError>> {
+    ) -> ServiceFuture<JWT> {
         
         let jwt_secret_key = self.jwt_settings.secret_key.clone();
         let code_to_token_url = self.facebook_settings.code_to_token_url.clone();
@@ -242,38 +192,20 @@
 
         let future = 
             http_client.request::<FacebookToken>(Method::Get, exchange_code_to_token_url, None)
-            .and_then(move |token| {
-                let url = format!("{}?access_token={}", info_url, token.access_token);
-                http_client.request::<FacebookID>(Method::Get, url, None)
-            })
-            .and_then(move |facebook_id| {
-                let tokenpayload = JWTPayload::new(facebook_id.email);
-                encode(&Header::default(), &tokenpayload, jwt_secret_key.as_ref())
-                    .map_err(|_e| ApiError::UnprocessableEntity)
-                    .into_future()
-                    .and_then(|t| future::ok( JWT { token: t }))
-            });
+                .map_err(|_| Error::HttpClient("Failed to connect to facebook oauth.".to_string()))
+                .and_then(move |token| {
+                    let url = format!("{}?access_token={}", info_url, token.access_token);
+                    http_client.request::<FacebookID>(Method::Get, url, None)
+                        .map_err(|_| Error::HttpClient("Failed to receive user info from facebook.".to_string()))
+                })
+                .and_then(move |facebook_id| {
+                    let tokenpayload = JWTPayload::new(facebook_id.email);
+                    encode(&Header::default(), &tokenpayload, jwt_secret_key.as_ref())
+                        .map_err(|_| Error::Parse(format!("Couldn't encode jwt: {:?}.", tokenpayload)))
+                        .into_future()
+                        .and_then(|t| future::ok( JWT { token: t }))
+                });
 
         Box::new(future)
-=======
-    ) -> ServiceFuture<JWT> {
-        let jwt_secret_key = self.jwt_settings.secret_key.clone();
-        let oauth_url = self.facebook_settings.url.clone();
-
-        let url = format!("{}?access_token={}", oauth_url, oauth.token);
-
-        Box::new(
-            self.http_client
-                .request::<FacebookIDToken>(Method::Get, url, None)
-                .map_err(|e| Error::HttpClient("Failed to connect to facebook oauth".to_string()))
-                .and_then(move |token| {
-                    let tokenpayload = TokenPayload::new(token.email);
-                    encode(&Header::default(), &tokenpayload, jwt_secret_key.as_ref())
-                        .map_err(|_| Error::Parse(format!("Couldn't encode jwt: {:?}", tokenpayload)))
-                        .into_future()
-                        .and_then(|t| future::ok(JWT { token: t }))
-                })
-        )
->>>>>>> cab7adcd
     }
 }