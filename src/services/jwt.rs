--- conflicted
+++ resolved
@@ -7,14 +7,9 @@
 use payloads::user::NewUser;
 use payloads::jwt::ProviderOauth;
 use repos::users::UsersRepo;
-<<<<<<< HEAD
 use http::client::ClientHandle;
-use hyper::Method;
-=======
-use client::ClientHandle;
 use hyper::{Method, Headers};
 use hyper::header::{Authorization, Bearer};
->>>>>>> 5bf9394a
 use jsonwebtoken::{encode, Header};
 use settings::JWT as JWTSettings;
 use settings::OAuth;
@@ -37,7 +32,7 @@
 struct GoogleToken
 {
   access_token: String,
-  refresh_token: String, 
+  refresh_token: String,
   token_type: String,
   expires_in: String
 }
@@ -60,7 +55,7 @@
 #[derive(Serialize, Deserialize)]
 struct FacebookToken
 {
-  access_token: String, 
+  access_token: String,
   token_type: String,
   expires_in: String
 }
@@ -127,7 +122,7 @@
         &self,
         oauth: ProviderOauth,
     ) -> ServiceFuture<JWT> {
-        
+
         let jwt_secret_key = self.jwt_settings.secret_key.clone();
         let code_to_token_url = self.google_settings.code_to_token_url.clone();
         let redirect_url = self.google_settings.redirect_url.clone();
@@ -135,34 +130,15 @@
         let client_secret = self.google_settings.key.clone();
         let info_url = self.google_settings.info_url.clone();
         let http_client = self.http_client.clone();
-        
-        let exchange_code_to_token_url = format!("{}?client_id={}&redirect_uri={}&client_secret={}&code={}&grant_type=authorization_code", 
-            code_to_token_url, 
-            client_id, 
-            redirect_url, 
+
+        let exchange_code_to_token_url = format!("{}?client_id={}&redirect_uri={}&client_secret={}&code={}&grant_type=authorization_code",
+            code_to_token_url,
+            client_id,
+            redirect_url,
             client_secret,
             oauth.code);
 
         Box::new(
-<<<<<<< HEAD
-            self.http_client
-                .request::<GoogleIDToken>(Method::Get, url, None)
-                .map_err(|_| Error::HttpClient("Failed to connect to google oauth".to_string()))
-                .and_then(move |token| -> ServiceFuture<JWT> {
-                    match token.email {
-                        Some(email) => {
-                            let tokenpayload = TokenPayload::new(email);
-
-                            Box::new(
-                                encode(&Header::default(), &tokenpayload, jwt_secret_key.as_ref())
-                                    .map_err(|_| Error::Parse(format!("Couldn't encode jwt: {:?}", tokenpayload)))
-                                    .into_future()
-                                    .and_then(|t| future::ok(JWT { token: t })),
-                            )
-                        }
-                        None => Box::new(Err(Error::Unknown("Google token doesn't contain email".to_string())).into_future()),
-                    }
-=======
             http_client.request::<GoogleToken>(Method::Get, exchange_code_to_token_url, None, None)
                 .map_err(|_| Error::HttpClient("Failed to connect to google oauth.".to_string()))
                 .and_then(move |token| {
@@ -179,7 +155,6 @@
                         .map_err(|_| Error::Parse(format!("Couldn't encode jwt: {:?}.", tokenpayload)))
                         .into_future()
                         .and_then(|t| future::ok( JWT { token: t }))
->>>>>>> 5bf9394a
                 })
         )
     }
@@ -190,36 +165,25 @@
         &self,
         oauth: ProviderOauth,
     ) -> ServiceFuture<JWT> {
-        
+
         let jwt_secret_key = self.jwt_settings.secret_key.clone();
-<<<<<<< HEAD
-        let oauth_url = self.facebook_settings.url.clone();
-
-        let url = format!("{}?access_token={}", oauth_url, oauth.token);
-
-        Box::new(
-            self.http_client
-                .request::<FacebookIDToken>(Method::Get, url, None)
-                .map_err(|_| Error::HttpClient("Failed to connect to facebook oauth".to_string()))
-=======
         let code_to_token_url = self.facebook_settings.code_to_token_url.clone();
         let redirect_url = self.facebook_settings.redirect_url.clone();
         let client_id = self.facebook_settings.id.clone();
         let client_secret = self.facebook_settings.key.clone();
         let info_url = self.facebook_settings.info_url.clone();
         let http_client = self.http_client.clone();
-        
-        let exchange_code_to_token_url = format!("{}?client_id={}&redirect_uri={}&client_secret={}&code={}", 
-            code_to_token_url, 
-            client_id, 
-            redirect_url, 
+
+        let exchange_code_to_token_url = format!("{}?client_id={}&redirect_uri={}&client_secret={}&code={}",
+            code_to_token_url,
+            client_id,
+            redirect_url,
             client_secret,
             oauth.code);
 
-        let future = 
+        let future =
             http_client.request::<FacebookToken>(Method::Get, exchange_code_to_token_url, None, None)
                 .map_err(|_| Error::HttpClient("Failed to connect to facebook oauth.".to_string()))
->>>>>>> 5bf9394a
                 .and_then(move |token| {
                     let url = format!("{}?access_token={}", info_url, token.access_token);
                     http_client.request::<FacebookID>(Method::Get, url, None, None)
