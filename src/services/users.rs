--- conflicted
+++ resolved
@@ -7,14 +7,8 @@
 use rand;
 use base64::encode;
 
-<<<<<<< HEAD
-use models::user::{NewUser, UpdateUser, User};
-use models::identity::{NewIdentity, Provider};
-=======
-
 use models::{NewUser, UpdateUser, User, UserId};
 use models::{Provider, NewIdentity};
->>>>>>> 4f5bac45
 use repos::identities::{IdentitiesRepo, IdentitiesRepoImpl};
 use repos::users::{UsersRepo, UsersRepoImpl};
 
@@ -36,13 +30,8 @@
     /// Creates new user
     fn create(&self, payload: NewIdentity) -> ServiceFuture<User>;
     /// Updates specific user
-<<<<<<< HEAD
-    fn update(&self, user_id: i32, payload: UpdateUser) -> ServiceFuture<User>;
-    /// creates hashed password
-=======
     fn update(&self, user_id: UserId, payload: UpdateUser) -> ServiceFuture<User>;
     /// creates hashed password 
->>>>>>> 4f5bac45
     fn password_create(clear_password: String) -> String;
 }
 
@@ -80,17 +69,8 @@
     I: 'static + IdentitiesRepo + Clone,
 > UsersService for UsersServiceImpl<U, I> {
     /// Returns user by ID
-<<<<<<< HEAD
-    fn get(&self, user_id: i32) -> ServiceFuture<User> {
-        Box::new(
-            self.users_repo
-                .find(user_id)
-                .map_err(Error::from)
-                )
-=======
     fn get(&self, user_id: UserId) -> ServiceFuture<User> {
         Box::new(self.users_repo.find(user_id).map_err(Error::from))
->>>>>>> 4f5bac45
     }
 
     /// Returns current user
@@ -144,19 +124,6 @@
                         .map_err(|e| Error::from(e))
                         .map(|user| (new_ident, user))
                 })
-<<<<<<< HEAD
-                .and_then(move |(new_ident, user)| {
-                    ident_repo
-                        .create(
-                            new_ident.email,
-                            Some(Self::password_create(new_ident.password.clone())),
-                            Provider::Email,
-                            user.id,
-                        )
-                        .map_err(|e| Error::from(e))
-                        .map(|_| user)
-                }),
-=======
                 .and_then(move |(new_ident, user)| 
                         ident_repo
                             .create(
@@ -169,7 +136,6 @@
                             .map(|_| user)
                     )
                 ,
->>>>>>> 4f5bac45
         )
     }
 
@@ -184,6 +150,7 @@
                 .map_err(|e| Error::from(e)),
         )
     }
+    
 
     fn password_create(clear_password: String) -> String {
         let salt = rand::random::<u64>().to_string().split_off(10);
