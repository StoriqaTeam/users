use std::sync::Arc;

use futures::future;
use futures::Future;

use models::user::{User, NewUser, UpdateUser};
use repos::users::UsersRepo;
use super::types::ServiceFuture;
use super::error::Error;


pub trait UsersService {
    /// Returns user by ID
    fn get(&self, user_id: i32) -> ServiceFuture<User>;
    /// Lists users limited by `from` and `count` parameters
    fn list(&self, from: i32, count: i64) -> ServiceFuture<Vec<User>>;
    /// Deactivates specific user
    fn deactivate(&self, user_id: i32) -> ServiceFuture<User>;
    /// Creates new user
    fn create(&self, payload: NewUser) -> ServiceFuture<User>;
    /// Updates specific user
    fn update(&self, user_id: i32, payload: UpdateUser) -> ServiceFuture<User>;
}

/// Users services, responsible for User-related CRUD operations
pub struct UsersServiceImpl<U: 'static + UsersRepo> {
    pub users_repo: Arc<U>,
}

impl<U: UsersRepo> UsersService for UsersServiceImpl<U> {
    /// Returns user by ID
    fn get(&self, user_id: i32) -> ServiceFuture<User> {
        Box::new(self.users_repo.find(user_id).map_err(|e| Error::from(e)))
    }

    /// Lists users limited by `from` and `count` parameters
    fn list(&self, from: i32, count: i64) -> ServiceFuture<Vec<User>> {
        Box::new(
            self.users_repo
                .list(from, count)
                .map_err(|e| Error::from(e)),
        )
    }

    /// Deactivates specific user
    fn deactivate(&self, user_id: i32) -> ServiceFuture<User> {
        Box::new(
            self.users_repo
                .deactivate(user_id)
                .map_err(|e| Error::from(e)),
        )
    }

    /// Creates new user
    fn create(&self, payload: NewUser) -> ServiceFuture<User> {
        let users_repo = self.users_repo.clone();

        Box::new(
            users_repo
                .email_exists(payload.email.to_string())
                .map(|exists| (payload, exists))
                .map_err(|e| Error::from(e))
                .and_then(|(payload, exists)| match exists {
                    false => future::ok(payload),
<<<<<<< HEAD
                    true => future::err(Error::Validate("E-mail already registered".to_string())),
=======
                    true => future::err(Error::Validate(validation_errors!({"email": ["email" => "Email already exists"]})))
>>>>>>> 24952f42
                })
                .and_then(move |user| {
                    users_repo.create(user).map_err(|e| Error::from(e))
                }),
        )
    }

    /// Updates specific user
    fn update(&self, user_id: i32, payload: UpdateUser) -> ServiceFuture<User> {
        let update_repo = self.users_repo.clone();

        Box::new(
            update_repo
                .find(user_id)
                .and_then(move |_user| update_repo.update(user_id, payload))
                .map_err(|e| Error::from(e)),
        )
    }
}<|MERGE_RESOLUTION|>--- conflicted
+++ resolved
@@ -62,11 +62,7 @@
                 .map_err(|e| Error::from(e))
                 .and_then(|(payload, exists)| match exists {
                     false => future::ok(payload),
-<<<<<<< HEAD
-                    true => future::err(Error::Validate("E-mail already registered".to_string())),
-=======
                     true => future::err(Error::Validate(validation_errors!({"email": ["email" => "Email already exists"]})))
->>>>>>> 24952f42
                 })
                 .and_then(move |user| {
                     users_repo.create(user).map_err(|e| Error::from(e))
