--- conflicted
+++ resolved
@@ -1,19 +1,12 @@
-<<<<<<< HEAD
 //! Users Services, presents CRUD operations with users
 
 use std::sync::Arc;
-
-=======
->>>>>>> d8c23995
 use futures::future;
 use futures_cpupool::CpuPool;
 use sha3::{Digest, Sha3_256};
 use rand;
 use base64::encode;
-<<<<<<< HEAD
-=======
 use diesel::Connection;
->>>>>>> d8c23995
 
 use models::{NewUser, UpdateUser, User, UserId};
 use models::{Provider, NewIdentity};
@@ -44,90 +37,70 @@
 }
 
 /// Users services, responsible for User-related CRUD operations
-<<<<<<< HEAD
-pub struct UsersServiceImpl<
-    U: 'static + UsersRepo + Clone,
-    I: 'static + IdentitiesRepo + Clone,
-> {
-    pub users_repo: U,
-    pub ident_repo: I,
-    pub user_id: Option<i32>,
-}
-
-impl UsersServiceImpl<UsersRepoImpl, IdentitiesRepoImpl> {
+pub struct UsersServiceImpl {
+    pub r2d2_pool: DbPool,
+    pub cpu_pool: CpuPool,
+    roles_cache: RolesCacheImpl,
+    user_id: Option<i32>,
+}
+
+impl UsersServiceImpl {
     pub fn new(
         db_pool: DbPool,
         cpu_pool: CpuPool,
         roles_cache: RolesCacheImpl,
         user_id: Option<i32>,
     ) -> Self {
-        let ident_repo = IdentitiesRepoImpl::new(db_pool.clone(), cpu_pool.clone());
-        let acl =  user_id.map_or((Arc::new(UnAuthanticatedACL::new()) as Arc<Acl>), |id| (Arc::new(ApplicationAcl::new(roles_cache.clone(), id)) as Arc<Acl>));
-        let users_repo = UsersRepoImpl::new(db_pool, cpu_pool, acl);
         Self {
-            users_repo: users_repo,
-            ident_repo: ident_repo,
+            r2d2_pool: db_pool,
+            cpu_pool: cpu_pool,
+            roles_cache: roles_cache,
             user_id: user_id,
-=======
-pub struct UsersServiceImpl {
-    pub r2d2_pool: DbPool,
-    pub cpu_pool: CpuPool,
-    pub user_email: Option<String>
-}
-
-impl UsersServiceImpl {
-    pub fn new(r2d2_pool: DbPool, cpu_pool:CpuPool, user_email: Option<String>) -> Self {
-        Self {
-            r2d2_pool: r2d2_pool,
-            cpu_pool: cpu_pool,
-            user_email: user_email
->>>>>>> d8c23995
         }
     }
-
-}
-
-<<<<<<< HEAD
-impl<
-    U: 'static + UsersRepo + Clone,
-    I: 'static + IdentitiesRepo + Clone,
-> UsersService for UsersServiceImpl<U, I> {
-=======
+}
+
+fn get_acl(user_id: Option<i32>, roles_cache: RolesCacheImpl) -> Arc<Acl> {
+    user_id.map_or(
+        Arc::new(UnAuthanticatedACL::new()) as Arc<Acl>,
+        |id| (Arc::new(ApplicationAcl::new(roles_cache.clone(), id)) as Arc<Acl>)
+    )
+}
+
 impl UsersService for UsersServiceImpl {
->>>>>>> d8c23995
     /// Returns user by ID
     fn get(&self, user_id: UserId) -> ServiceFuture<User> {
         let r2d2_clone = self.r2d2_pool.clone();
+        let roles_cache = self.roles_cache.clone();
+        let current_uid = self.user_id.clone();
         
         Box::new(self.cpu_pool.spawn_fn(move || {
             r2d2_clone.get()
                     .map_err(|e| Error::Database(format!("Connection error {}", e)))
                     .and_then(move |conn| {
-                        let users_repo = UsersRepoImpl::new(&conn);
+                        let acl = get_acl(current_uid, roles_cache);
+                        let users_repo = UsersRepoImpl::new(&conn, acl);
                         users_repo.find(user_id).map_err(Error::from)
                     })
         }))
     }
 
     /// Returns current user
-<<<<<<< HEAD
-    fn current(&self) -> ServiceFuture<User> {
+    fn current(&self) -> ServiceFuture<User>{
         if let Some(id) = self.user_id {
-            Box::new(self.users_repo.find(UserId(id)).map_err(Error::from))
-=======
-    fn current(&self) -> ServiceFuture<User>{
-        if let Some(email) = self.user_email.clone() {
             let r2d2_clone = self.r2d2_pool.clone();
+            let roles_cache = self.roles_cache.clone();
+            let current_uid = self.user_id.clone();
 
             Box::new(self.cpu_pool.spawn_fn(move || {
                 r2d2_clone.get()
                     .map_err(|e| Error::Database(format!("Connection error {}", e)))
                     .and_then(move |conn| {
-                        let users_repo = UsersRepoImpl::new(&conn);
-                        users_repo.find_by_email(email.to_string()).map_err(Error::from)
+                        let acl = get_acl(current_uid, roles_cache);
+                        let users_repo = UsersRepoImpl::new(&conn, acl);
+                        users_repo.find(UserId(id)).map_err(Error::from)
                     })
             }))
->>>>>>> d8c23995
         } else {
             Box::new(future::err(Error::Unknown(
                 format!("There is no user id in request header."),
@@ -138,13 +111,16 @@
     /// Lists users limited by `from` and `count` parameters
     fn list(&self, from: i32, count: i64) -> ServiceFuture<Vec<User>> {
         let r2d2_clone = self.r2d2_pool.clone();
-
-        Box::new(
-            self.cpu_pool.spawn_fn(move || {
-                r2d2_clone.get()
-                    .map_err(|e| Error::Database(format!("Connection error {}", e)))
-                    .and_then(move |conn| {
-                        let users_repo = UsersRepoImpl::new(&conn);
+        let roles_cache = self.roles_cache.clone();
+        let current_uid = self.user_id.clone();
+
+        Box::new(
+            self.cpu_pool.spawn_fn(move || {
+                r2d2_clone.get()
+                    .map_err(|e| Error::Database(format!("Connection error {}", e)))
+                    .and_then(move |conn| {
+                        let acl = get_acl(current_uid, roles_cache);
+                        let users_repo = UsersRepoImpl::new(&conn, acl);
                         users_repo
                             .list(from, count)
                             .map_err(|e| Error::from(e))
@@ -156,13 +132,16 @@
     /// Deactivates specific user
     fn deactivate(&self, user_id: UserId) -> ServiceFuture<User> {
         let r2d2_clone = self.r2d2_pool.clone();
-
-        Box::new(
-            self.cpu_pool.spawn_fn(move || {
-                r2d2_clone.get()
-                    .map_err(|e| Error::Database(format!("Connection error {}", e)))
-                    .and_then(move |conn| {
-                        let users_repo = UsersRepoImpl::new(&conn);
+        let roles_cache = self.roles_cache.clone();
+        let current_uid = self.user_id.clone();
+
+        Box::new(
+            self.cpu_pool.spawn_fn(move || {
+                r2d2_clone.get()
+                    .map_err(|e| Error::Database(format!("Connection error {}", e)))
+                    .and_then(move |conn| {
+                        let acl = get_acl(current_uid, roles_cache);
+                        let users_repo = UsersRepoImpl::new(&conn, acl);
                         users_repo
                             .deactivate(user_id)
                             .map_err(|e| Error::from(e))
@@ -174,13 +153,16 @@
     /// Creates new user
     fn create(&self, payload: NewIdentity) -> ServiceFuture<User> {
         let r2d2_clone = self.r2d2_pool.clone();
-
-        Box::new(
-            self.cpu_pool.spawn_fn(move || {
-                r2d2_clone.get()
-                    .map_err(|e| Error::Database(format!("Connection error {}", e)))
-                    .and_then(move |conn| {
-                        let users_repo = UsersRepoImpl::new(&conn);
+        let roles_cache = self.roles_cache.clone();
+        let current_uid = self.user_id.clone();
+
+        Box::new(
+            self.cpu_pool.spawn_fn(move || {
+                r2d2_clone.get()
+                    .map_err(|e| Error::Database(format!("Connection error {}", e)))
+                    .and_then(move |conn| {
+                        let acl = get_acl(current_uid, roles_cache);
+                        let users_repo = UsersRepoImpl::new(&conn, acl);
                         let ident_repo = IdentitiesRepoImpl::new(&conn);
                         conn.transaction::<User, Error, _>(move || {
                             ident_repo
@@ -218,13 +200,16 @@
     /// Updates specific user
     fn update(&self, user_id: UserId, payload: UpdateUser) -> ServiceFuture<User> {
         let r2d2_clone = self.r2d2_pool.clone();
-
-        Box::new(
-            self.cpu_pool.spawn_fn(move || {
-                r2d2_clone.get()
-                    .map_err(|e| Error::Database(format!("Connection error {}", e)))
-                    .and_then(move |conn| {
-                        let users_repo = UsersRepoImpl::new(&conn);
+        let roles_cache = self.roles_cache.clone();
+        let current_uid = self.user_id.clone();
+
+        Box::new(
+            self.cpu_pool.spawn_fn(move || {
+                r2d2_clone.get()
+                    .map_err(|e| Error::Database(format!("Connection error {}", e)))
+                    .and_then(move |conn| {
+                        let acl = get_acl(current_uid, roles_cache);
+                        let users_repo = UsersRepoImpl::new(&conn, acl);
                         users_repo
                             .find(user_id.clone())
                             .and_then(move |_user| users_repo.update(user_id, payload))
