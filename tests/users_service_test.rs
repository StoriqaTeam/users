extern crate hyper;
extern crate serde_json;
extern crate tokio_core;
extern crate users_lib;
extern crate futures;

<<<<<<< HEAD
use std::sync::Arc;
use std::time::SystemTime;

=======
>>>>>>> 6eafc60e
use tokio_core::reactor::Core;

use users_lib::repos::users::UsersRepo;
use users_lib::repos::types::RepoFuture;
use users_lib::services::users::{UsersServiceImpl, UsersService};
use users_lib::models::user::{NewUser, UpdateUser, User, Gender, Provider};

#[derive(Clone)]
pub struct UsersRepoMock;

impl UsersRepo for UsersRepoMock {

    fn find(&self, user_id: i32) -> RepoFuture<User> {
        let user = create_user(user_id, MOCK_EMAIL.to_string());
        Box::new(futures::future::ok(user))
    }

<<<<<<< HEAD
    fn email_provider_exists(&self, email_arg: String, provider_arg: Provider) -> RepoFuture<bool> {
=======
    fn find_by_email(&self, email_arg: String) -> RepoFuture<User>{
        let user = User {  id: 1, email: email_arg.to_string(), password: MOCK_PASSWORD.to_string(), is_active: true };
        Box::new(futures::future::ok(user))
    }

    fn email_exists(&self, email_arg: String) -> RepoFuture<bool> {
>>>>>>> 6eafc60e
        Box::new(futures::future::ok(email_arg == MOCK_EMAIL.to_string()))
    }

    fn list(&self, from: i32, count: i64) -> RepoFuture<Vec<User>> {
        let mut users = vec![];
        for i in from..(from + count as i32) {
            let user = create_user(i, MOCK_EMAIL.to_string());
            users.push(user);
        }
        Box::new(futures::future::ok(users))
    }

    fn create(&self, payload: NewUser, provider_arg: Provider) -> RepoFuture<User> {
        let user = create_user(1, payload.email);
        Box::new(futures::future::ok(user))
    }

    fn update(&self, user_id: i32, payload: UpdateUser) -> RepoFuture<User> {
        let user = create_user(user_id, payload.email);
        Box::new(futures::future::ok(user))
    }

    fn deactivate(&self, user_id: i32) -> RepoFuture<User> {
        let mut user = create_user(user_id, MOCK_EMAIL.to_string());
        user.is_active = false;
        Box::new(futures::future::ok(user))
    }

    fn verify_password(&self, email_arg: String, password_arg: String) -> RepoFuture<bool> {
        Box::new(futures::future::ok(email_arg == MOCK_EMAIL.to_string() && password_arg == MOCK_PASSWORD.to_string()))
    }
}

pub fn new_service(users_repo: UsersRepoMock, user_email: Option<String>) -> UsersServiceImpl<UsersRepoMock> {
    UsersServiceImpl {
        users_repo,
        user_email
    }
}

fn create_service (users_email: Option<String>) -> UsersServiceImpl<UsersRepoMock> {
    new_service(MOCK, users_email)
}

fn create_user(id: i32, email: String) -> User {
    User {
        id: id,
        email: email,
        email_verified: false,
        phone: None,
        phone_verified: false,
        is_active: true,
        first_name: None,
        last_name: None,
        middle_name: None,
        gender: Gender::Male,
        birthdate: None,
        last_login_at: SystemTime::now(), 
        created_at: SystemTime::now(), 
        updated_at: SystemTime::now()
    }
}

fn create_new_user(email: String, password: String) -> NewUser {
    NewUser {
        email: email,
        password: password,
    }
}

fn create_update_user(email: String) -> UpdateUser {
    UpdateUser {
        email: email,
        phone: None,
        first_name: None,
        last_name: None,
        middle_name: None,
        gender: Gender::Male,
        birthdate: None,
        last_login_at: SystemTime::now(),
    }
}

const MOCK : UsersRepoMock = UsersRepoMock{};
static MOCK_EMAIL: &'static str = "example@mail.com";
static MOCK_PASSWORD: &'static str = "password";


#[test]
fn test_get_user() {
    let service = create_service(Some(MOCK_EMAIL.to_string()));
    let mut core = Core::new().unwrap();
    let work = service.get(1);
    let result = core.run(work).unwrap();
    assert_eq!(result.id, 1);
}

#[test]
fn test_current_user() {
    let service = create_service(Some(MOCK_EMAIL.to_string()));
    let mut core = Core::new().unwrap();
    let work = service.current();
    let result = core.run(work).unwrap();
    assert_eq!(result.email, MOCK_EMAIL.to_string());
}

#[test]
fn test_current_user_without_user_email() {
    let service = create_service(None);
    let mut core = Core::new().unwrap();
    let work = service.current();
    let result = core.run(work);
    assert_eq!(result.is_err(), true);
}

#[test]
fn test_list() {
    let service = create_service(Some(MOCK_EMAIL.to_string()));
    let mut core = Core::new().unwrap();
    let work = service.list(1, 5);
    let result = core.run(work).unwrap();
    assert_eq!(result.len(), 5);
}

#[test]
fn test_create_allready_existed() {
    let service = create_service(Some(MOCK_EMAIL.to_string()));
    let mut core = Core::new().unwrap();
    let new_user = create_new_user (MOCK_EMAIL.to_string(), MOCK_PASSWORD.to_string());
    let work = service.create(new_user);
    let result = core.run(work);
    assert_eq!(result.is_err(), true);
}

#[test]
fn test_create_user() {
    let service = create_service(Some(MOCK_EMAIL.to_string()));
    let mut core = Core::new().unwrap();
    let new_user = create_new_user ("new_user@mail.com".to_string(), MOCK_PASSWORD.to_string());
    let work = service.create(new_user);
    let result = core.run(work).unwrap();
    assert_eq!(result.email, "new_user@mail.com".to_string());
}

#[test]
fn test_update() {
    let service = create_service(Some(MOCK_EMAIL.to_string()));
    let mut core = Core::new().unwrap();
    let update_user = create_update_user(MOCK_EMAIL.to_string());
    let work = service.update(1, update_user);
    let result = core.run(work).unwrap();
    assert_eq!(result.id, 1);
    assert_eq!(result.email, MOCK_EMAIL.to_string());
}

#[test]
fn test_deactivate() {
    let service = create_service(Some(MOCK_EMAIL.to_string()));
    let mut core = Core::new().unwrap();
    let work = service.deactivate(1);
    let result = core.run(work).unwrap();
    assert_eq!(result.id, 1);
    assert_eq!(result.is_active, false);
}<|MERGE_RESOLUTION|>--- conflicted
+++ resolved
@@ -1,43 +1,31 @@
+extern crate futures;
 extern crate hyper;
 extern crate serde_json;
 extern crate tokio_core;
 extern crate users_lib;
-extern crate futures;
-
-<<<<<<< HEAD
-use std::sync::Arc;
+
 use std::time::SystemTime;
 
-=======
->>>>>>> 6eafc60e
 use tokio_core::reactor::Core;
 
 use users_lib::repos::users::UsersRepo;
+use users_lib::repos::identities::IdentitiesRepo;
 use users_lib::repos::types::RepoFuture;
-use users_lib::services::users::{UsersServiceImpl, UsersService};
-use users_lib::models::user::{NewUser, UpdateUser, User, Gender, Provider};
+use users_lib::services::users::{UsersService, UsersServiceImpl};
+use users_lib::models::user::{Gender, Identity, NewUser, Provider, UpdateUser, User};
 
 #[derive(Clone)]
 pub struct UsersRepoMock;
 
 impl UsersRepo for UsersRepoMock {
-
     fn find(&self, user_id: i32) -> RepoFuture<User> {
         let user = create_user(user_id, MOCK_EMAIL.to_string());
         Box::new(futures::future::ok(user))
     }
 
-<<<<<<< HEAD
-    fn email_provider_exists(&self, email_arg: String, provider_arg: Provider) -> RepoFuture<bool> {
-=======
-    fn find_by_email(&self, email_arg: String) -> RepoFuture<User>{
-        let user = User {  id: 1, email: email_arg.to_string(), password: MOCK_PASSWORD.to_string(), is_active: true };
-        Box::new(futures::future::ok(user))
-    }
-
-    fn email_exists(&self, email_arg: String) -> RepoFuture<bool> {
->>>>>>> 6eafc60e
-        Box::new(futures::future::ok(email_arg == MOCK_EMAIL.to_string()))
+    fn find_by_email(&self, email_arg: String) -> RepoFuture<User> {
+        let user = create_user(1, email_arg);
+        Box::new(futures::future::ok(user))
     }
 
     fn list(&self, from: i32, count: i64) -> RepoFuture<Vec<User>> {
@@ -49,7 +37,7 @@
         Box::new(futures::future::ok(users))
     }
 
-    fn create(&self, payload: NewUser, provider_arg: Provider) -> RepoFuture<User> {
+    fn create(&self, payload: UpdateUser) -> RepoFuture<User> {
         let user = create_user(1, payload.email);
         Box::new(futures::future::ok(user))
     }
@@ -64,21 +52,53 @@
         user.is_active = false;
         Box::new(futures::future::ok(user))
     }
+}
+
+
+#[derive(Clone)]
+pub struct IdentitiesRepoMock;
+
+impl IdentitiesRepo for IdentitiesRepoMock {
+    fn email_provider_exists(&self, email_arg: String, provider_arg: Provider) -> RepoFuture<bool> {
+        Box::new(futures::future::ok(email_arg == MOCK_EMAIL.to_string() && provider_arg == Provider::Email))
+    }
+
+    fn create(
+        &self,
+        payload: NewUser,
+        provider_arg: Provider,
+        user_id: i32,
+    ) -> RepoFuture<Identity> {
+        let ident = create_identity(payload, user_id, provider_arg);
+        Box::new(futures::future::ok(ident))
+    }
 
     fn verify_password(&self, email_arg: String, password_arg: String) -> RepoFuture<bool> {
-        Box::new(futures::future::ok(email_arg == MOCK_EMAIL.to_string() && password_arg == MOCK_PASSWORD.to_string()))
-    }
-}
-
-pub fn new_service(users_repo: UsersRepoMock, user_email: Option<String>) -> UsersServiceImpl<UsersRepoMock> {
+        Box::new(futures::future::ok(
+            email_arg == MOCK_EMAIL.to_string() && password_arg == MOCK_PASSWORD.to_string(),
+        ))
+    }
+}
+
+
+
+
+pub fn new_service(
+    users_repo: UsersRepoMock,
+    ident_repo: IdentitiesRepoMock,
+    user_email: Option<String>,
+) -> UsersServiceImpl<UsersRepoMock, IdentitiesRepoMock> {
     UsersServiceImpl {
         users_repo,
-        user_email
-    }
-}
-
-fn create_service (users_email: Option<String>) -> UsersServiceImpl<UsersRepoMock> {
-    new_service(MOCK, users_email)
+        ident_repo,
+        user_email,
+    }
+}
+
+fn create_service(
+    users_email: Option<String>,
+) -> UsersServiceImpl<UsersRepoMock, IdentitiesRepoMock> {
+    new_service(MOCK_USERS, MOCK_IDENT, users_email)
 }
 
 fn create_user(id: i32, email: String) -> User {
@@ -94,9 +114,9 @@
         middle_name: None,
         gender: Gender::Male,
         birthdate: None,
-        last_login_at: SystemTime::now(), 
-        created_at: SystemTime::now(), 
-        updated_at: SystemTime::now()
+        last_login_at: SystemTime::now(),
+        created_at: SystemTime::now(),
+        updated_at: SystemTime::now(),
     }
 }
 
@@ -120,7 +140,17 @@
     }
 }
 
-const MOCK : UsersRepoMock = UsersRepoMock{};
+fn create_identity(user: NewUser, user_id: i32, provider: Provider) -> Identity {
+    Identity {
+        user_email: user.email,
+        user_password: Some(user.password),
+        user_id: user_id,
+        provider: provider,
+    }
+}
+
+const MOCK_USERS: UsersRepoMock = UsersRepoMock {};
+const MOCK_IDENT: IdentitiesRepoMock = IdentitiesRepoMock {};
 static MOCK_EMAIL: &'static str = "example@mail.com";
 static MOCK_PASSWORD: &'static str = "password";
 
@@ -165,7 +195,7 @@
 fn test_create_allready_existed() {
     let service = create_service(Some(MOCK_EMAIL.to_string()));
     let mut core = Core::new().unwrap();
-    let new_user = create_new_user (MOCK_EMAIL.to_string(), MOCK_PASSWORD.to_string());
+    let new_user = create_new_user(MOCK_EMAIL.to_string(), MOCK_PASSWORD.to_string());
     let work = service.create(new_user);
     let result = core.run(work);
     assert_eq!(result.is_err(), true);
@@ -175,7 +205,7 @@
 fn test_create_user() {
     let service = create_service(Some(MOCK_EMAIL.to_string()));
     let mut core = Core::new().unwrap();
-    let new_user = create_new_user ("new_user@mail.com".to_string(), MOCK_PASSWORD.to_string());
+    let new_user = create_new_user("new_user@mail.com".to_string(), MOCK_PASSWORD.to_string());
     let work = service.create(new_user);
     let result = core.run(work).unwrap();
     assert_eq!(result.email, "new_user@mail.com".to_string());
